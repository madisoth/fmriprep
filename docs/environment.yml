--- conflicted
+++ resolved
@@ -29,10 +29,5 @@
     - svgutils
     - nitime
     - nilearn
-<<<<<<< HEAD
     - niworkflows==0.5.1
-=======
-    - git+https://github.com/nipy/nipype.git@67d6212a9cabd395ee74f7818d09d8ea6c8426a4#egg=nipype
-    - niworkflows==0.5.1
-    - tedana>=0.0.5
->>>>>>> 4cdf1571
+    - tedana>=0.0.5