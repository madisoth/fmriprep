# -*- coding: utf-8 -*-
#
# fmriprep documentation build configuration file, created by
# sphinx-quickstart on Mon May  9 09:04:25 2016.
#
# This file is execfile()d with the current directory set to its
# containing dir.
#
# Note that not all possible configuration values are present in this
# autogenerated file.
#
# All configuration values have a default; values that are commented out
# serve to show the default.

import os
import sys
from datetime import datetime
from sphinx import __version__ as sphinxversion
from packaging import version as pver  # Avoid distutils.LooseVersion which is deprecated

# If extensions (or modules to document with autodoc) are in another directory,
# add these directories to sys.path here. If the directory is relative to the
# documentation root, use os.path.abspath to make it absolute, like shown here.
sys.path.append(os.path.abspath('sphinxext'))
sys.path.insert(0, os.path.abspath('../wrapper'))

# -- General configuration ------------------------------------------------

# If your documentation needs a minimal Sphinx version, state it here.
needs_sphinx = '1.5.3'

# Add any Sphinx extension module names here, as strings. They can be
# extensions coming with Sphinx (named 'sphinx.ext.*') or your custom
# ones.
extensions = [
    'sphinx.ext.autodoc',
    'sphinx.ext.doctest',
    'sphinx.ext.intersphinx',
    'sphinx.ext.coverage',
    'sphinx.ext.mathjax',
    'sphinx.ext.viewcode',
    'sphinxarg.ext',  # argparse extension
    'nipype.sphinxext.plot_workflow',
<<<<<<< HEAD
=======
    'nbsphinx',
>>>>>>> f2781d18
]

# Mock modules in autodoc:
autodoc_mock_imports = [
    'numpy',
    'nitime',
    'matplotlib',
]

if pver.parse(sphinxversion) >= pver.parse('1.7.0'):
    autodoc_mock_imports += [
        'pandas',
        'nilearn',
        'seaborn',
    ]

# Add any paths that contain templates here, relative to this directory.
templates_path = ['_templates']

# The suffix(es) of source filenames.
# You can specify multiple suffix as a list of string:
# source_suffix = ['.rst', '.md']
source_suffix = '.rst'

# The encoding of source files.
# source_encoding = 'utf-8-sig'

# The master toctree document.
master_doc = 'index'

# General information about the project.
project = 'fmriprep'
author = 'The FMRIPREP developers'
copyright = '2016-%s, %s' % (datetime.now().year, author)

# The version info for the project you're documenting, acts as replacement for
# |version| and |release|, also used in various other places throughout the
# built documents.
#
# The short X.Y version.
version = u'version'
# The full version, including alpha/beta/rc tags.
release = u'version'

# The language for content autogenerated by Sphinx. Refer to documentation
# for a list of supported languages.
#
# This is also used if you do content translation via gettext catalogs.
# Usually you set "language" from the command line for these cases.
language = None

# There are two options for replacing |today|: either, you set today to some
# non-false value, then it is used:
# today = ''
# Else, today_fmt is used as the format for a strftime call.
# today_fmt = '%B %d, %Y'

# List of patterns, relative to source directory, that match files and
# directories to ignore when looking for source files.
# This patterns also effect to html_static_path and html_extra_path
exclude_patterns = ['_build', 'Thumbs.db', '.DS_Store']

# The reST default role (used for this markup: `text`) to use for all
# documents.
# default_role = None

# If true, '()' will be appended to :func: etc. cross-reference text.
# add_function_parentheses = True

# If true, the current module name will be prepended to all description
# unit titles (such as .. function::).
# add_module_names = True

# If true, sectionauthor and moduleauthor directives will be shown in the
# output. They are ignored by default.
# show_authors = False

# The name of the Pygments (syntax highlighting) style to use.
pygments_style = 'sphinx'

# A list of ignored prefixes for module index sorting.
# modindex_common_prefix = []

# If true, keep warnings as "system message" paragraphs in the built documents.
# keep_warnings = False

# If true, `todo` and `todoList` produce output, else they produce nothing.
todo_include_todos = False


# -- Options for HTML output ----------------------------------------------

# The theme to use for HTML and HTML Help pages.  See the documentation for
# a list of builtin themes.
html_theme = 'sphinx_rtd_theme'

# Theme options are theme-specific and customize the look and feel of a theme
# further.  For a list of options available for each theme, see the
# documentation.
# html_theme_options = {}

# Add any paths that contain custom themes here, relative to this directory.
# html_theme_path = []

# The name for this set of Sphinx documents.
# "<project> v<release> documentation" by default.
# html_title = u'fmriprep vversion'

# A shorter title for the navigation bar.  Default is the same as html_title.
# html_short_title = None

# The name of an image file (relative to this directory) to place at the top
# of the sidebar.
# html_logo = None

# The name of an image file (relative to this directory) to use as a favicon of
# the docs.  This file should be a Windows icon file (.ico) being 16x16 or 32x32
# pixels large.
# html_favicon = None

# Add any paths that contain custom static files (such as style sheets) here,
# relative to this directory. They are copied after the builtin static files,
# so a file named "default.css" will overwrite the builtin "default.css".
html_static_path = ['_static']

# Add any extra paths that contain custom files (such as robots.txt or
# .htaccess) here, relative to this directory. These files are copied
# directly to the root of the documentation.
# html_extra_path = []

# If not None, a 'Last updated on:' timestamp is inserted at every page
# bottom, using the given strftime format.
# The empty string is equivalent to '%b %d, %Y'.
# html_last_updated_fmt = None

# If true, SmartyPants will be used to convert quotes and dashes to
# typographically correct entities.
# html_use_smartypants = True

# Custom sidebar templates, maps document names to template names.
# html_sidebars = {}

# Additional templates that should be rendered to pages, maps page names to
# template names.
# html_additional_pages = {}

# If false, no module index is generated.
# html_domain_indices = True

# If false, no index is generated.
# html_use_index = True

# If true, the index is split into individual pages for each letter.
# html_split_index = False

# If true, links to the reST sources are added to the pages.
# html_show_sourcelink = True

# If true, "Created using Sphinx" is shown in the HTML footer. Default is True.
# html_show_sphinx = True

# If true, "(C) Copyright ..." is shown in the HTML footer. Default is True.
# html_show_copyright = True

# If true, an OpenSearch description file will be output, and all pages will
# contain a <link> tag referring to it.  The value of this option must be the
# base URL from which the finished HTML is served.
# html_use_opensearch = ''

# This is the file name suffix for HTML files (e.g. ".xhtml").
# html_file_suffix = None

# Language to be used for generating the HTML full-text search index.
# Sphinx supports the following languages:
#   'da', 'de', 'en', 'es', 'fi', 'fr', 'hu', 'it', 'ja'
#   'nl', 'no', 'pt', 'ro', 'ru', 'sv', 'tr', 'zh'
# html_search_language = 'en'

# A dictionary with options for the search language support, empty by default.
# 'ja' uses this config value.
# 'zh' user can custom change `jieba` dictionary path.
# html_search_options = {'type': 'default'}

# The name of a javascript file (relative to the configuration directory) that
# implements a search results scorer. If empty, the default will be used.
# html_search_scorer = 'scorer.js'

# Output file base name for HTML help builder.
htmlhelp_basename = 'fmriprepdoc'

# -- Options for LaTeX output ---------------------------------------------

latex_elements = {
    # The paper size ('letterpaper' or 'a4paper').
    # 'papersize': 'letterpaper',

    # The font size ('10pt', '11pt' or '12pt').
    # 'pointsize': '10pt',

    # Additional stuff for the LaTeX preamble.
    # 'preamble': '',

    # Latex figure (float) alignment
    # 'figure_align': 'htbp',
}

# Grouping the document tree into LaTeX files. List of tuples
# (source start file, target name, title,
#  author, documentclass [howto, manual, or own class]).
latex_documents = [
    (master_doc, 'fmriprep.tex', u'fMRIprep Documentation',
     author,
     'manual'),
]

# The name of an image file (relative to this directory) to place at the top of
# the title page.
# latex_logo = None

# For "manual" documents, if this is true, then toplevel headings are parts,
# not chapters.
# latex_use_parts = False

# If true, show page references after internal links.
# latex_show_pagerefs = False

# If true, show URL addresses after external links.
# latex_show_urls = False

# Documents to append as an appendix to all manuals.
# latex_appendices = []

# If false, no module index is generated.
# latex_domain_indices = True


# -- Options for manual page output ---------------------------------------

# One entry per manual page. List of tuples
# (source start file, name, description, authors, manual section).
man_pages = [
    (master_doc, 'fmriprep', u'fmriprep Documentation',
     [author], 1)
]

# If true, show URL addresses after external links.
# man_show_urls = False


# -- Options for Texinfo output -------------------------------------------

# Grouping the document tree into Texinfo files. List of tuples
# (source start file, target name, title, author,
#  dir menu entry, description, category)
texinfo_documents = [
    (master_doc, 'fmriprep', u'fMRIprep Documentation',
     author, 'fmriprep', 'One line description of project.',
     'Miscellaneous'),
]

# Documents to append as an appendix to all manuals.
# texinfo_appendices = []

# If false, no module index is generated.
# texinfo_domain_indices = True

# How to display URL addresses: 'footnote', 'no', or 'inline'.
# texinfo_show_urls = 'footnote'

# If true, do not generate a @detailmenu in the "Top" node's menu.
# texinfo_no_detailmenu = False


# Example configuration for intersphinx: refer to the Python standard library.
intersphinx_mapping = {'https://docs.python.org/': None}

suppress_warnings = ["image.nonlocal_uri"]


def setup(app):
    # We need this for the boilerplate script
    app.add_javascript("https://cdn.rawgit.com/chrisfilo/zenodo.js/v0.1/zenodo.js")<|MERGE_RESOLUTION|>--- conflicted
+++ resolved
@@ -41,10 +41,7 @@
     'sphinx.ext.viewcode',
     'sphinxarg.ext',  # argparse extension
     'nipype.sphinxext.plot_workflow',
-<<<<<<< HEAD
-=======
     'nbsphinx',
->>>>>>> f2781d18
 ]
 
 # Mock modules in autodoc:
