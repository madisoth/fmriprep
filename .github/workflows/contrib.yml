name: Contribution checks

on:
  push:
    branches:
      - master
  pull_request:
    branches:
      - master

defaults:
  run:
    shell: bash

concurrency:
  group: ${{ github.workflow }}-${{ github.ref }}
  cancel-in-progress: true

permissions:
  contents: read

jobs:
  style:
    runs-on: ubuntu-latest
    steps:
      - uses: actions/checkout@v4
<<<<<<< HEAD
      - run: pipx run ruff check .
      - run: pipx run ruff format --diff .
=======
      - name: Set up Python ${{ matrix.python-version }}
        uses: actions/setup-python@v5
        with:
          python-version: ${{ matrix.python-version }}
      - name: Display Python version
        run: python -c "import sys; print(sys.version)"
      - name: Install black/isort
        run: python -m pip install black isort[colors]
      - name: Check fMRIPrep
        run: |
          python -m black --diff --color --check fmriprep
          python -m isort --diff --color --check fmriprep
      - name: Check wrapper
        run: |
          python -m black --diff --color --check wrapper
          python -m isort --diff --color --check wrapper
>>>>>>> e9b08406

  codespell:
    name: Check for spelling errors
    runs-on: ubuntu-latest

    steps:
      - name: Checkout
        uses: actions/checkout@v4
      - name: Codespell
        uses: codespell-project/actions-codespell@v2<|MERGE_RESOLUTION|>--- conflicted
+++ resolved
@@ -24,27 +24,8 @@
     runs-on: ubuntu-latest
     steps:
       - uses: actions/checkout@v4
-<<<<<<< HEAD
       - run: pipx run ruff check .
       - run: pipx run ruff format --diff .
-=======
-      - name: Set up Python ${{ matrix.python-version }}
-        uses: actions/setup-python@v5
-        with:
-          python-version: ${{ matrix.python-version }}
-      - name: Display Python version
-        run: python -c "import sys; print(sys.version)"
-      - name: Install black/isort
-        run: python -m pip install black isort[colors]
-      - name: Check fMRIPrep
-        run: |
-          python -m black --diff --color --check fmriprep
-          python -m isort --diff --color --check fmriprep
-      - name: Check wrapper
-        run: |
-          python -m black --diff --color --check wrapper
-          python -m isort --diff --color --check wrapper
->>>>>>> e9b08406
 
   codespell:
     name: Check for spelling errors
