--- conflicted
+++ resolved
@@ -35,13 +35,8 @@
     pyyaml
     sdcflows @ git+https://github.com/nipreps/sdcflows.git@master
     smriprep @ git+https://github.com/poldracklab/smriprep.git@master
-<<<<<<< HEAD
     tedana ~= 0.0.9a1
-    templateflow >= 0.6.0
-=======
-    tedana >= 0.0.5
     templateflow ~= 0.6
->>>>>>> 67472473
     toml
 test_requires =
     coverage
