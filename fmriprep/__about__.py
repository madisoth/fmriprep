--- conflicted
+++ resolved
@@ -86,13 +86,8 @@
 REQUIRES = [
     'indexed_gzip>=0.8.8',
     'nibabel>=2.2.1',
-<<<<<<< HEAD
-    'nilearn',
+    'nilearn!=0.5.0,!=0.5.1',
     'nipype',
-=======
-    'nilearn!=0.5.0,!=0.5.1',
-    'nipype>=1.1.6',
->>>>>>> 76bbfc5f
     'nitime',
     'niworkflows',
     'numpy',
@@ -109,12 +104,12 @@
 
 
 LINKS_REQUIRES = [
-    'git+https://github.com/poldracklab/smriprep.git@'
-    '423bcc43ab7300177eb3b98da62817b2cad8eb87#egg=smriprep-0.1.0',
     'git+https://github.com/rciric/nipype.git@'
     'b80a3d7f1cde35573a73246271bd0dcf42dc7f4b#egg=nipype',
     'git+https://github.com/rciric/niworkflows.git@'
     '4d4ca491ed94d71100ecf610c280aa17e4ceef0c#egg=niworkflows',
+    'git+https://github.com/poldracklab/smriprep.git@'
+    '423bcc43ab7300177eb3b98da62817b2cad8eb87#egg=smriprep-0.1.0',
 ]
 
 TESTS_REQUIRES = [
