--- conflicted
+++ resolved
@@ -168,15 +168,11 @@
         ]),
         name='inputnode'
     )
-<<<<<<< HEAD
-=======
 
     def _aslist(in_value):
         if isinstance(in_value, list):
             return in_value
         return [in_value]
-
->>>>>>> 726a9ef8
 
     #  EPI to T1 transform matrix is from fsl, using c3 tools to convert to
     #  something ANTs will like.
