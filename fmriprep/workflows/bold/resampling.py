# emacs: -*- mode: python; py-indent-offset: 4; indent-tabs-mode: nil -*-
# vi: set ft=python sts=4 ts=4 sw=4 et:
"""
Resampling workflows
++++++++++++++++++++

.. autofunction:: init_bold_surf_wf
.. autofunction:: init_bold_std_trans_wf
.. autofunction:: init_bold_preproc_trans_wf

"""
<<<<<<< HEAD
import nipype.interfaces.workbench as wb
from nipype.interfaces import freesurfer as fs
from nipype.interfaces import utility as niu
from nipype.pipeline import engine as pe
=======


from os.path import basename

import nipype.interfaces.workbench as wb
from nipype import Function
from nipype.interfaces import freesurfer as fs
from nipype.interfaces import fsl
from nipype.interfaces import utility as niu
from nipype.pipeline import engine as pe
from niworkflows.interfaces.fixes import FixHeaderApplyTransforms as ApplyTransforms
from niworkflows.interfaces.freesurfer import MedialNaNs
>>>>>>> 97e2b79e

from ...config import DEFAULT_MEMORY_MIN_GB


<<<<<<< HEAD
def init_bold_surf_wf(*, mem_gb, surface_spaces, medial_surface_nan, name="bold_surf_wf"):
=======
def init_bold_surf_wf(
    mem_gb, surface_spaces, medial_surface_nan, project_goodvoxels, name="bold_surf_wf"
):
>>>>>>> 97e2b79e
    """
    Sample functional images to FreeSurfer surfaces.

    For each vertex, the cortical ribbon is sampled at six points (spaced 20% of thickness apart)
    and averaged.

    If --project-goodvoxels is used, a "goodvoxels" BOLD mask, as described in [@hcppipelines],
    is generated and applied to the functional image before sampling to surface.
    Outputs are in GIFTI format.

    Workflow Graph
        .. workflow::
            :graph2use: colored
            :simple_form: yes

            from fmriprep.workflows.bold import init_bold_surf_wf
            wf = init_bold_surf_wf(mem_gb=0.1,
                                   surface_spaces=['fsnative', 'fsaverage5'],
                                   medial_surface_nan=False,
                                   project_goodvoxels=False)

    Parameters
    ----------
    surface_spaces : :obj:`list`
        List of FreeSurfer surface-spaces (either ``fsaverage{3,4,5,6,}`` or ``fsnative``)
        the functional images are to be resampled to.
        For ``fsnative``, images will be resampled to the individual subject's
        native surface.
    medial_surface_nan : :obj:`bool`
        Replace medial wall values with NaNs on functional GIFTI files
    project_goodvoxels : :obj:`bool`
        Exclude voxels with locally high coefficient of variation, or that lie outside the
        cortical surfaces, from the surface projection.

    Inputs
    ------
    source_file
        Motion-corrected BOLD series in T1w space
    subjects_dir
        FreeSurfer SUBJECTS_DIR
    subject_id
        FreeSurfer subject ID
    t1w2fsnative_xfm
        LTA-style affine matrix translating from T1w to FreeSurfer-conformed subject space
    anat_giftis
        GIFTI anatomical surfaces in T1w space
    t1w_mask
        Mask of the skull-stripped T1w image

    Outputs
    -------
    surfaces
        BOLD series, resampled to FreeSurfer surfaces

    """
    import templateflow as tf
    from nipype.interfaces.io import FreeSurferSource
    from niworkflows.engine.workflows import LiterateWorkflow as Workflow
    from niworkflows.interfaces.surf import GiftiSetAnatomicalStructure

    workflow = Workflow(name=name)
    workflow.__desc__ = """\
The BOLD time-series were resampled onto the following surfaces
(FreeSurfer reconstruction nomenclature):
{out_spaces}
""".format(
        out_spaces=", ".join(["*%s*" % s for s in surface_spaces]),
    )

    if project_goodvoxels:
        workflow.__desc__ += """\
Before resampling, a "goodvoxels" mask [@hcppipelines] was applied,
excluding voxels whose time-series have a locally high coefficient of
variation, or that lie outside the cortical surfaces, from the
surface projection.
"""

    inputnode = pe.Node(
        niu.IdentityInterface(
            fields=[
                "source_file",
                "subject_id",
                "subjects_dir",
                "t1w2fsnative_xfm",
                "anat_ribbon",
                "t1w_mask",
            ]
        ),
        name="inputnode",
    )

    itersource = pe.Node(niu.IdentityInterface(fields=["target"]), name="itersource")
    itersource.iterables = [("target", surface_spaces)]

    get_fsnative = pe.Node(FreeSurferSource(), name="get_fsnative", run_without_submitting=True)

    def select_target(subject_id, space):
        """Get the target subject ID, given a source subject ID and a target space."""
        return subject_id if space == "fsnative" else space

    targets = pe.Node(
        niu.Function(function=select_target),
        name="targets",
        run_without_submitting=True,
        mem_gb=DEFAULT_MEMORY_MIN_GB,
    )

    # Rename the source file to the output space to simplify naming later
    rename_src = pe.Node(
        niu.Rename(format_string="%(subject)s", keep_ext=True),
        name="rename_src",
        run_without_submitting=True,
        mem_gb=DEFAULT_MEMORY_MIN_GB,
    )
<<<<<<< HEAD
    itk2lta = pe.Node(niu.Function(function=_itk2lta), name="itk2lta", run_without_submitting=True)
=======

    itk2lta = pe.Node(niu.Function(function=_itk2lta), name="itk2lta", run_without_submitting=True)

>>>>>>> 97e2b79e
    sampler = pe.MapNode(
        fs.SampleToSurface(
            interp_method="trilinear",
            out_type="gii",
            override_reg_subj=True,
            sampling_method="average",
            sampling_range=(0, 1, 0.2),
            sampling_units="frac",
        ),
        name_source=['source_file'],
        keep_extension=False,
        iterfield=["hemi"],
        name="sampler",
        mem_gb=mem_gb * 3,
    )
    sampler.inputs.hemi = ["lh", "rh"]

    # Refine if medial vertices should be NaNs
    medial_nans = pe.MapNode(
        MedialNaNs(), iterfield=["in_file"], name="medial_nans", mem_gb=DEFAULT_MEMORY_MIN_GB
    )

    # Rename the source file to the output space to simplify naming later
    prepend_hemi = pe.MapNode(
        niu.Rename(format_string="%(hemi)s.target.func.gii"),
        iterfield=["in_file", "hemi"],
        name="prepend_hemi",
        mem_gb=DEFAULT_MEMORY_MIN_GB,
        run_without_submitting=True,
    )
    prepend_hemi.inputs.hemi = ["lh", "rh"]

    update_metadata = pe.MapNode(
        GiftiSetAnatomicalStructure(),
        iterfield=["in_file"],
        name="update_metadata",
        mem_gb=DEFAULT_MEMORY_MIN_GB,
        run_without_submitting=True,
    )

    outputnode = pe.JoinNode(
        niu.IdentityInterface(fields=["surfaces", "target"]),
        joinsource="itersource",
        name="outputnode",
        run_without_submitting=True,
    )

    if project_goodvoxels:
        goodvoxels_bold_mask_wf = init_goodvoxels_bold_mask_wf(mem_gb)

        # fmt: off
        workflow.connect([
            (inputnode, goodvoxels_bold_mask_wf, [("source_file", "inputnode.bold_file"),
                                                  ("anat_ribbon", "inputnode.anat_ribbon")]),
            (goodvoxels_bold_mask_wf, rename_src, [("outputnode.masked_bold", "in_file")]),
        ])
        # fmt: on
    else:
        # fmt: off
        workflow.connect([
            (inputnode, rename_src, [("source_file", "in_file")]),
        ])
        # fmt: on

    # fmt: off
    workflow.connect(
        [
            (
                inputnode,
                get_fsnative,
                [("subject_id", "subject_id"), ("subjects_dir", "subjects_dir")],
            ),
            (inputnode, targets, [("subject_id", "subject_id")]),
            (inputnode, itk2lta, [("source_file", "src_file"), ("t1w2fsnative_xfm", "in_file")]),
            (get_fsnative, itk2lta, [("brain", "dst_file")]),  # InfantFS: Use brain instead of T1
            (inputnode, sampler, [("subjects_dir", "subjects_dir"), ("subject_id", "subject_id")]),
            (itersource, targets, [("target", "space")]),
            (itersource, rename_src, [("target", "subject")]),
            (rename_src, sampler, [("out_file", "source_file")]),
            (itk2lta, sampler, [("out", "reg_file")]),
            (targets, sampler, [("out", "target_subject")]),
            (update_metadata, outputnode, [("out_file", "surfaces")]),
            (itersource, outputnode, [("target", "target")]),
        ]
    )
    # fmt: on

    if medial_surface_nan:
        # fmt: off
        workflow.connect([
            (inputnode, medial_nans, [("subjects_dir", "subjects_dir")]),
            (sampler, medial_nans, [("out_file", "in_file")]),
            (medial_nans, update_metadata, [("out_file", "in_file")]),
        ])
        # fmt: on
    else:
        # fmt: off
        workflow.connect(sampler, "out_file", update_metadata, "in_file")
        # fmt: on

    return workflow


def init_goodvoxels_bold_mask_wf(mem_gb, name="goodvoxels_bold_mask_wf"):
    workflow = pe.Workflow(name=name)

    inputnode = pe.Node(
        niu.IdentityInterface(
            fields=[
                "anat_ribbon",
                "bold_file",
            ]
        ),
        name="inputnode",
    )
    outputnode = pe.Node(
        niu.IdentityInterface(
            fields=[
                "masked_bold",
                "goodvoxels_ribbon",
            ]
        ),
        name="outputnode",
    )
    ribbon_boldsrc_xfm = pe.Node(
        ApplyTransforms(interpolation='MultiLabel', transforms='identity'),
        name="ribbon_boldsrc_xfm",
        mem_gb=mem_gb,
    )

    stdev_volume = pe.Node(
        fsl.maths.StdImage(dimension='T'),
        name="stdev_volume",
        mem_gb=DEFAULT_MEMORY_MIN_GB,
    )

    mean_volume = pe.Node(
        fsl.maths.MeanImage(dimension='T'),
        name="mean_volume",
        mem_gb=DEFAULT_MEMORY_MIN_GB,
    )

    cov_volume = pe.Node(
        fsl.maths.BinaryMaths(operation='div'),
        name="cov_volume",
        mem_gb=DEFAULT_MEMORY_MIN_GB,
    )

    cov_ribbon = pe.Node(
        fsl.ApplyMask(),
        name="cov_ribbon",
        mem_gb=DEFAULT_MEMORY_MIN_GB,
    )

    cov_ribbon_mean = pe.Node(
        fsl.ImageStats(op_string='-M'),
        name="cov_ribbon_mean",
        mem_gb=DEFAULT_MEMORY_MIN_GB,
    )

    cov_ribbon_std = pe.Node(
        fsl.ImageStats(op_string='-S'),
        name="cov_ribbon_std",
        mem_gb=DEFAULT_MEMORY_MIN_GB,
    )

    cov_ribbon_norm = pe.Node(
        fsl.maths.BinaryMaths(operation='div'),
        name="cov_ribbon_norm",
        mem_gb=DEFAULT_MEMORY_MIN_GB,
    )

    smooth_norm = pe.Node(
        fsl.maths.MathsCommand(args="-bin -s 5"),
        name="smooth_norm",
        mem_gb=DEFAULT_MEMORY_MIN_GB,
    )

    merge_smooth_norm = pe.Node(
        niu.Merge(1),
        name="merge_smooth_norm",
        mem_gb=DEFAULT_MEMORY_MIN_GB,
        run_without_submitting=True,
    )

    cov_ribbon_norm_smooth = pe.Node(
        fsl.maths.MultiImageMaths(op_string='-s 5 -div %s -dilD'),
        name="cov_ribbon_norm_smooth",
        mem_gb=DEFAULT_MEMORY_MIN_GB,
    )

    cov_norm = pe.Node(
        fsl.maths.BinaryMaths(operation='div'),
        name="cov_norm",
        mem_gb=DEFAULT_MEMORY_MIN_GB,
    )

    cov_norm_modulate = pe.Node(
        fsl.maths.BinaryMaths(operation='div'),
        name="cov_norm_modulate",
        mem_gb=DEFAULT_MEMORY_MIN_GB,
    )

    cov_norm_modulate_ribbon = pe.Node(
        fsl.ApplyMask(),
        name="cov_norm_modulate_ribbon",
        mem_gb=DEFAULT_MEMORY_MIN_GB,
    )

    def _calc_upper_thr(in_stats):
        return in_stats[0] + (in_stats[1] * 0.5)

    upper_thr_val = pe.Node(
        Function(
            input_names=["in_stats"], output_names=["upper_thresh"], function=_calc_upper_thr
        ),
        name="upper_thr_val",
        mem_gb=DEFAULT_MEMORY_MIN_GB,
    )

    def _calc_lower_thr(in_stats):
        return in_stats[1] - (in_stats[0] * 0.5)

    lower_thr_val = pe.Node(
        Function(
            input_names=["in_stats"], output_names=["lower_thresh"], function=_calc_lower_thr
        ),
        name="lower_thr_val",
        mem_gb=DEFAULT_MEMORY_MIN_GB,
    )

    mod_ribbon_mean = pe.Node(
        fsl.ImageStats(op_string='-M'),
        name="mod_ribbon_mean",
        mem_gb=DEFAULT_MEMORY_MIN_GB,
    )

    mod_ribbon_std = pe.Node(
        fsl.ImageStats(op_string='-S'),
        name="mod_ribbon_std",
        mem_gb=DEFAULT_MEMORY_MIN_GB,
    )

    merge_mod_ribbon_stats = pe.Node(
        niu.Merge(2),
        name="merge_mod_ribbon_stats",
        mem_gb=DEFAULT_MEMORY_MIN_GB,
        run_without_submitting=True,
    )

    bin_mean_volume = pe.Node(
        fsl.maths.UnaryMaths(operation="bin"),
        name="bin_mean_volume",
        mem_gb=DEFAULT_MEMORY_MIN_GB,
    )

    merge_goodvoxels_operands = pe.Node(
        niu.Merge(2),
        name="merge_goodvoxels_operands",
        mem_gb=DEFAULT_MEMORY_MIN_GB,
        run_without_submitting=True,
    )

    goodvoxels_thr = pe.Node(
        fsl.maths.Threshold(),
        name="goodvoxels_thr",
        mem_gb=mem_gb,
    )

    goodvoxels_mask = pe.Node(
        fsl.maths.MultiImageMaths(op_string='-bin -sub %s -mul -1'),
        name="goodvoxels_mask",
        mem_gb=mem_gb,
    )

    # make HCP-style "goodvoxels" mask in t1w space for filtering outlier voxels
    # in bold timeseries, based on modulated normalized covariance
    workflow.connect(
        [
            (inputnode, ribbon_boldsrc_xfm, [("anat_ribbon", "input_image")]),
            (inputnode, stdev_volume, [("bold_file", "in_file")]),
            (inputnode, mean_volume, [("bold_file", "in_file")]),
            (mean_volume, ribbon_boldsrc_xfm, [("out_file", "reference_image")]),
            (stdev_volume, cov_volume, [("out_file", "in_file")]),
            (mean_volume, cov_volume, [("out_file", "operand_file")]),
            (cov_volume, cov_ribbon, [("out_file", "in_file")]),
            (ribbon_boldsrc_xfm, cov_ribbon, [("output_image", "mask_file")]),
            (cov_ribbon, cov_ribbon_mean, [("out_file", "in_file")]),
            (cov_ribbon, cov_ribbon_std, [("out_file", "in_file")]),
            (cov_ribbon, cov_ribbon_norm, [("out_file", "in_file")]),
            (cov_ribbon_mean, cov_ribbon_norm, [("out_stat", "operand_value")]),
            (cov_ribbon_norm, smooth_norm, [("out_file", "in_file")]),
            (smooth_norm, merge_smooth_norm, [("out_file", "in1")]),
            (cov_ribbon_norm, cov_ribbon_norm_smooth, [("out_file", "in_file")]),
            (merge_smooth_norm, cov_ribbon_norm_smooth, [("out", "operand_files")]),
            (cov_ribbon_mean, cov_norm, [("out_stat", "operand_value")]),
            (cov_volume, cov_norm, [("out_file", "in_file")]),
            (cov_norm, cov_norm_modulate, [("out_file", "in_file")]),
            (cov_ribbon_norm_smooth, cov_norm_modulate, [("out_file", "operand_file")]),
            (cov_norm_modulate, cov_norm_modulate_ribbon, [("out_file", "in_file")]),
            (ribbon_boldsrc_xfm, cov_norm_modulate_ribbon, [("output_image", "mask_file")]),
            (cov_norm_modulate_ribbon, mod_ribbon_mean, [("out_file", "in_file")]),
            (cov_norm_modulate_ribbon, mod_ribbon_std, [("out_file", "in_file")]),
            (mod_ribbon_mean, merge_mod_ribbon_stats, [("out_stat", "in1")]),
            (mod_ribbon_std, merge_mod_ribbon_stats, [("out_stat", "in2")]),
            (merge_mod_ribbon_stats, upper_thr_val, [("out", "in_stats")]),
            (merge_mod_ribbon_stats, lower_thr_val, [("out", "in_stats")]),
            (mean_volume, bin_mean_volume, [("out_file", "in_file")]),
            (upper_thr_val, goodvoxels_thr, [("upper_thresh", "thresh")]),
            (cov_norm_modulate, goodvoxels_thr, [("out_file", "in_file")]),
            (bin_mean_volume, merge_goodvoxels_operands, [("out_file", "in1")]),
            (goodvoxels_thr, goodvoxels_mask, [("out_file", "in_file")]),
            (merge_goodvoxels_operands, goodvoxels_mask, [("out", "operand_files")]),
        ]
    )

    goodvoxels_ribbon_mask = pe.Node(
        fsl.ApplyMask(),
        name_source=['in_file'],
        keep_extension=True,
        name="goodvoxels_ribbon_mask",
        mem_gb=DEFAULT_MEMORY_MIN_GB,
    )

    apply_goodvoxels_ribbon_mask = pe.Node(
        fsl.ApplyMask(),
        name_source=['in_file'],
        keep_extension=True,
        name="apply_goodvoxels_ribbon_mask",
        mem_gb=mem_gb * 3,
    )

    # apply goodvoxels ribbon mask to bold
    workflow.connect(
        [
            (goodvoxels_mask, goodvoxels_ribbon_mask, [("out_file", "in_file")]),
            (ribbon_boldsrc_xfm, goodvoxels_ribbon_mask, [("output_image", "mask_file")]),
            (goodvoxels_ribbon_mask, apply_goodvoxels_ribbon_mask, [("out_file", "mask_file")]),
            (inputnode, apply_goodvoxels_ribbon_mask, [("bold_file", "in_file")]),
            (apply_goodvoxels_ribbon_mask, outputnode, [("out_file", "masked_bold")]),
            (goodvoxels_ribbon_mask, outputnode, [("out_file", "goodvoxels_ribbon")]),
        ]
    )

    return workflow  # , apply_goodvoxels_ribbon_mask


def connect_bold_surf_wf(
    workflow,
    inputnode,
    outputnode,
    get_fsnative,
    itersource,
    targets,
    rename_src,
    sampler,
    itk2lta,
    update_metadata,
    apply_goodvoxels_or_rename,
):
    workflow.connect(
        [
            (
                inputnode,
                get_fsnative,
                [("subject_id", "subject_id"), ("subjects_dir", "subjects_dir")],
            ),
            (inputnode, targets, [("subject_id", "subject_id")]),
            (inputnode, rename_src, [("source_file", "in_file")]),
            (inputnode, itk2lta, [("source_file", "src_file"), ("t1w2fsnative_xfm", "in_file")]),
            (get_fsnative, itk2lta, [("brain", "dst_file")]),  # InfantFS: Use brain instead of T1
            (inputnode, sampler, [("subjects_dir", "subjects_dir"), ("subject_id", "subject_id")]),
            (itersource, targets, [("target", "space")]),
            (itersource, rename_src, [("target", "subject")]),
            (itk2lta, sampler, [("out", "reg_file")]),
            (targets, sampler, [("out", "target_subject")]),
            (apply_goodvoxels_or_rename, sampler, [("out_file", "source_file")]),
            (update_metadata, outputnode, [("out_file", "surfaces")]),
            (itersource, outputnode, [("target", "target")]),
        ]
    )
    return workflow


def init_bold_std_trans_wf(
    freesurfer,
    mem_gb,
    omp_nthreads,
    spaces,
    name="bold_std_trans_wf",
    use_compression=True,
):
    """
    Sample fMRI into standard space with a single-step resampling of the original BOLD series.

    .. important::
        This workflow provides two outputnodes.
        One output node (with name ``poutputnode``) will be parameterized in a Nipype sense
        (see `Nipype iterables
        <https://miykael.github.io/nipype_tutorial/notebooks/basic_iteration.html>`__), and a
        second node (``outputnode``) will collapse the parameterized outputs into synchronous
        lists of the output fields listed below.

    Workflow Graph
        .. workflow::
            :graph2use: colored
            :simple_form: yes

            from niworkflows.utils.spaces import SpatialReferences
            from fmriprep.workflows.bold import init_bold_std_trans_wf
            wf = init_bold_std_trans_wf(
                freesurfer=True,
                mem_gb=3,
                omp_nthreads=1,
                spaces=SpatialReferences(
                    spaces=['MNI152Lin',
                            ('MNIPediatricAsym', {'cohort': '6'})],
                    checkpoint=True),
            )

    Parameters
    ----------
    freesurfer : :obj:`bool`
        Whether to generate FreeSurfer's aseg/aparc segmentations on BOLD space.
    mem_gb : :obj:`float`
        Size of BOLD file in GB
    omp_nthreads : :obj:`int`
        Maximum number of threads an individual process may use
    spaces : :py:class:`~niworkflows.utils.spaces.SpatialReferences`
        A container for storing, organizing, and parsing spatial normalizations. Composed of
        :py:class:`~niworkflows.utils.spaces.Reference` objects representing spatial references.
        Each ``Reference`` contains a space, which is a string of either TemplateFlow template IDs
        (e.g., ``MNI152Lin``, ``MNI152NLin6Asym``, ``MNIPediatricAsym``), nonstandard references
        (e.g., ``T1w`` or ``anat``, ``sbref``, ``run``, etc.), or a custom template located in
        the TemplateFlow root directory. Each ``Reference`` may also contain a spec, which is a
        dictionary with template specifications (e.g., a specification of ``{'resolution': 2}``
        would lead to resampling on a 2mm resolution of the space).
    name : :obj:`str`
        Name of workflow (default: ``bold_std_trans_wf``)
    use_compression : :obj:`bool`
        Save registered BOLD series as ``.nii.gz``

    Inputs
    ------
    anat2std_xfm
        List of anatomical-to-standard space transforms generated during
        spatial normalization.
    bold_aparc
        FreeSurfer's ``aparc+aseg.mgz`` atlas projected into the T1w reference
        (only if ``recon-all`` was run).
    bold_aseg
        FreeSurfer's ``aseg.mgz`` atlas projected into the T1w reference
        (only if ``recon-all`` was run).
    bold_mask
        Skull-stripping mask of reference image
    bold_split
        Individual 3D volumes, not motion corrected
    fieldwarp
        a :abbr:`DFM (displacements field map)` in ITK format
    hmc_xforms
        List of affine transforms aligning each volume to ``ref_image`` in ITK format
    itk_bold_to_t1
        Affine transform from ``ref_bold_brain`` to T1 space (ITK format)
    name_source
        BOLD series NIfTI file
        Used to recover original information lost during processing
    templates
        List of templates that were applied as targets during
        spatial normalization.

    Outputs
    -------
    bold_std
        BOLD series, resampled to template space
    bold_std_ref
        Reference, contrast-enhanced summary of the BOLD series, resampled to template space
    bold_mask_std
        BOLD series mask in template space
    bold_aseg_std
        FreeSurfer's ``aseg.mgz`` atlas, in template space at the BOLD resolution
        (only if ``recon-all`` was run)
    bold_aparc_std
        FreeSurfer's ``aparc+aseg.mgz`` atlas, in template space at the BOLD resolution
        (only if ``recon-all`` was run)
    template
        Template identifiers synchronized correspondingly to previously
        described outputs.

    """
    from niworkflows.engine.workflows import LiterateWorkflow as Workflow
    from niworkflows.func.util import init_bold_reference_wf
    from niworkflows.interfaces.fixes import FixHeaderApplyTransforms as ApplyTransforms
    from niworkflows.interfaces.itk import MultiApplyTransforms
    from niworkflows.interfaces.nibabel import GenerateSamplingReference
    from niworkflows.interfaces.nilearn import Merge
    from niworkflows.interfaces.utility import KeySelect
    from niworkflows.utils.spaces import format_reference

    from fmriprep.interfaces.maths import Clip

    workflow = Workflow(name=name)
    output_references = spaces.cached.get_spaces(nonstandard=False, dim=(3,))
    std_vol_references = [
        (s.fullname, s.spec) for s in spaces.references if s.standard and s.dim == 3
    ]

    if len(output_references) == 1:
        workflow.__desc__ = """\
The BOLD time-series were resampled into standard space,
generating a *preprocessed BOLD run in {tpl} space*.
""".format(
            tpl=output_references[0]
        )
    elif len(output_references) > 1:
        workflow.__desc__ = """\
The BOLD time-series were resampled into several standard spaces,
correspondingly generating the following *spatially-normalized,
preprocessed BOLD runs*: {tpl}.
""".format(
            tpl=", ".join(output_references)
        )

    inputnode = pe.Node(
        niu.IdentityInterface(
            fields=[
                "anat2std_xfm",
                "bold_aparc",
                "bold_aseg",
                "bold_mask",
                "bold_split",
                "fieldwarp",
                "hmc_xforms",
                "itk_bold_to_t1",
                "name_source",
                "templates",
            ]
        ),
        name="inputnode",
    )

    iterablesource = pe.Node(niu.IdentityInterface(fields=["std_target"]), name="iterablesource")
    # Generate conversions for every template+spec at the input
    iterablesource.iterables = [("std_target", std_vol_references)]

    split_target = pe.Node(
        niu.Function(
            function=_split_spec,
            input_names=["in_target"],
            output_names=["space", "template", "spec"],
        ),
        run_without_submitting=True,
        name="split_target",
    )

    select_std = pe.Node(
        KeySelect(fields=["anat2std_xfm"]), name="select_std", run_without_submitting=True
    )

    select_tpl = pe.Node(
        niu.Function(function=_select_template), name="select_tpl", run_without_submitting=True
    )

    gen_ref = pe.Node(
        GenerateSamplingReference(), name="gen_ref", mem_gb=0.3
    )  # 256x256x256 * 64 / 8 ~ 150MB)

    mask_std_tfm = pe.Node(
        ApplyTransforms(interpolation="MultiLabel"), name="mask_std_tfm", mem_gb=1
    )

    # Write corrected file in the designated output dir
    mask_merge_tfms = pe.Node(
        niu.Merge(2),
        name="mask_merge_tfms",
        run_without_submitting=True,
        mem_gb=DEFAULT_MEMORY_MIN_GB,
    )

    merge_xforms = pe.Node(
        niu.Merge(4),
        name="merge_xforms",
        run_without_submitting=True,
        mem_gb=DEFAULT_MEMORY_MIN_GB,
    )

    bold_to_std_transform = pe.Node(
        MultiApplyTransforms(interpolation="LanczosWindowedSinc", float=True, copy_dtype=True),
        name="bold_to_std_transform",
        mem_gb=mem_gb * 3 * omp_nthreads,
        n_procs=omp_nthreads,
    )

<<<<<<< HEAD
    # Interpolation can occasionally produce below-zero values as an artifact
    threshold = pe.MapNode(
        Clip(minimum=0), name="threshold", iterfield=['in_file'], mem_gb=DEFAULT_MEMORY_MIN_GB
    )

    merge = pe.Node(Merge(compress=use_compression), name="merge", mem_gb=mem_gb * 3)
=======
    merge = pe.Node(
        Merge(compress=use_compression), name="merge", mem_gb=mem_gb * 3
    )  # TODO: Lessen expensive restrictions
>>>>>>> 97e2b79e

    # Generate a reference on the target standard space
    # TODO: Replace with masking interface?
    gen_final_ref = init_bold_reference_wf(omp_nthreads=omp_nthreads, pre_mask=True)

    # fmt: off
    workflow.connect([
        (iterablesource, split_target, [('std_target', 'in_target')]),
        (iterablesource, select_tpl, [('std_target', 'template')]),
        (inputnode, select_std, [('anat2std_xfm', 'anat2std_xfm'),
                                 ('templates', 'keys')]),
        (inputnode, mask_std_tfm, [('bold_mask', 'input_image')]),
        (inputnode, gen_ref, [(('bold_split', _first), 'moving_image')]),
        (inputnode, merge_xforms, [('hmc_xforms', 'in4'),
                                   ('fieldwarp', 'in3'),
                                   (('itk_bold_to_t1', _aslist), 'in2')]),
        (inputnode, merge, [('name_source', 'header_source')]),
        (inputnode, mask_merge_tfms, [(('itk_bold_to_t1', _aslist), 'in2')]),
        (inputnode, bold_to_std_transform, [('bold_split', 'input_image')]),
        (split_target, select_std, [('space', 'key')]),
        (select_std, merge_xforms, [('anat2std_xfm', 'in1')]),
        (select_std, mask_merge_tfms, [('anat2std_xfm', 'in1')]),
        (split_target, gen_ref, [(('spec', _is_native), 'keep_native')]),
        (select_tpl, gen_ref, [('out', 'fixed_image')]),
        (merge_xforms, bold_to_std_transform, [('out', 'transforms')]),
        (gen_ref, bold_to_std_transform, [('out_file', 'reference_image')]),
        (gen_ref, mask_std_tfm, [('out_file', 'reference_image')]),
        (mask_merge_tfms, mask_std_tfm, [('out', 'transforms')]),
        (mask_std_tfm, gen_final_ref, [('output_image', 'inputnode.bold_mask')]),
        (bold_to_std_transform, merge, [('out_files', 'in_files')]),
        (merge, gen_final_ref, [('out_file', 'inputnode.bold_file')]),
    ])
    # fmt: on

    output_names = [
        "bold_mask_std",
        "bold_std",
        "bold_std_ref",
        "spatial_reference",
        "template",
    ] + freesurfer * ["bold_aseg_std", "bold_aparc_std"]

    poutputnode = pe.Node(niu.IdentityInterface(fields=output_names), name="poutputnode")
<<<<<<< HEAD
    # fmt:off
=======
    # fmt: off
>>>>>>> 97e2b79e
    workflow.connect([
        # Connecting outputnode
        (iterablesource, poutputnode, [
            (('std_target', format_reference), 'spatial_reference')]),
        (merge, poutputnode, [('out_file', 'bold_std')]),
        (gen_final_ref, poutputnode, [('outputnode.ref_image', 'bold_std_ref')]),
        (mask_std_tfm, poutputnode, [('output_image', 'bold_mask_std')]),
        (select_std, poutputnode, [('key', 'template')]),
    ])
    # fmt: on

    if freesurfer:
        # Sample the parcellation files to functional space
        aseg_std_tfm = pe.Node(
            ApplyTransforms(interpolation="MultiLabel"), name="aseg_std_tfm", mem_gb=1
        )
        aparc_std_tfm = pe.Node(
            ApplyTransforms(interpolation="MultiLabel"), name="aparc_std_tfm", mem_gb=1
        )

<<<<<<< HEAD
    if multiecho:
        t2star_std_tfm = pe.Node(
            ApplyTransforms(interpolation="LanczosWindowedSinc", float=True),
            name="t2star_std_tfm",
            mem_gb=1,
        )
        # fmt:off
=======
        # fmt: off
>>>>>>> 97e2b79e
        workflow.connect([
            (inputnode, aseg_std_tfm, [('bold_aseg', 'input_image')]),
            (inputnode, aparc_std_tfm, [('bold_aparc', 'input_image')]),
            (select_std, aseg_std_tfm, [('anat2std_xfm', 'transforms')]),
            (select_std, aparc_std_tfm, [('anat2std_xfm', 'transforms')]),
            (gen_ref, aseg_std_tfm, [('out_file', 'reference_image')]),
            (gen_ref, aparc_std_tfm, [('out_file', 'reference_image')]),
            (aseg_std_tfm, poutputnode, [('output_image', 'bold_aseg_std')]),
            (aparc_std_tfm, poutputnode, [('output_image', 'bold_aparc_std')]),
        ])
        # fmt: on

    # Connect parametric outputs to a Join outputnode
    outputnode = pe.JoinNode(
        niu.IdentityInterface(fields=output_names), name="outputnode", joinsource="iterablesource"
    )
    # fmt: off
    workflow.connect([
        (poutputnode, outputnode, [(f, f) for f in output_names]),
    ])
    # fmt: on
    return workflow


def init_bold_preproc_trans_wf(
    mem_gb,
    omp_nthreads,
    name="bold_preproc_trans_wf",
    use_compression=True,
    use_fieldwarp=False,
    interpolation="LanczosWindowedSinc",
):
    """
    Resample in native (original) space.

    This workflow resamples the input fMRI in its native (original)
    space in a "single shot" from the original BOLD series.

    Workflow Graph
        .. workflow::
            :graph2use: colored
            :simple_form: yes

            from fmriprep.workflows.bold import init_bold_preproc_trans_wf
            wf = init_bold_preproc_trans_wf(mem_gb=3, omp_nthreads=1)

    Parameters
    ----------
    mem_gb : :obj:`float`
        Size of BOLD file in GB
    omp_nthreads : :obj:`int`
        Maximum number of threads an individual process may use
    name : :obj:`str`
        Name of workflow (default: ``bold_std_trans_wf``)
    use_compression : :obj:`bool`
        Save registered BOLD series as ``.nii.gz``
    use_fieldwarp : :obj:`bool`
        Include SDC warp in single-shot transform from BOLD to MNI
    interpolation : :obj:`str`
        Interpolation type to be used by ANTs' ``applyTransforms``
        (default ``'LanczosWindowedSinc'``)

    Inputs
    ------
    bold_file
        Individual 3D volumes, not motion corrected
    name_source
        BOLD series NIfTI file
        Used to recover original information lost during processing
    hmc_xforms
        List of affine transforms aligning each volume to ``ref_image`` in ITK format
    fieldwarp
        a :abbr:`DFM (displacements field map)` in ITK format

    Outputs
    -------
    bold
        BOLD series, resampled in native space, including all preprocessing

    """
    from niworkflows.engine.workflows import LiterateWorkflow as Workflow
    from niworkflows.interfaces.itk import MultiApplyTransforms
    from niworkflows.interfaces.nilearn import Merge

    from fmriprep.interfaces.maths import Clip

    workflow = Workflow(name=name)
    workflow.__desc__ = """\
The BOLD time-series (including slice-timing correction when applied)
were resampled onto their original, native space by applying
{transforms}.
These resampled BOLD time-series will be referred to as *preprocessed
BOLD in original space*, or just *preprocessed BOLD*.
""".format(
        transforms="""\
a single, composite transform to correct for head-motion and
susceptibility distortions"""
        if use_fieldwarp
        else """\
the transforms to correct for head-motion"""
    )

    inputnode = pe.Node(
        niu.IdentityInterface(fields=["name_source", "bold_file", "hmc_xforms", "fieldwarp"]),
        name="inputnode",
    )

    outputnode = pe.Node(niu.IdentityInterface(fields=["bold"]), name="outputnode")

    merge_xforms = pe.Node(
        niu.Merge(2),
        name="merge_xforms",
        run_without_submitting=True,
        mem_gb=DEFAULT_MEMORY_MIN_GB,
    )

    bold_transform = pe.Node(
        MultiApplyTransforms(interpolation=interpolation, copy_dtype=True),
        name="bold_transform",
        mem_gb=mem_gb * 3 * omp_nthreads,
        n_procs=omp_nthreads,
    )

<<<<<<< HEAD
    # Interpolation can occasionally produce below-zero values as an artifact
    threshold = pe.MapNode(
        Clip(minimum=0), name="threshold", iterfield=['in_file'], mem_gb=DEFAULT_MEMORY_MIN_GB
    )

=======
>>>>>>> 97e2b79e
    merge = pe.Node(Merge(compress=use_compression), name="merge", mem_gb=mem_gb * 3)

    # fmt: off
    workflow.connect([
        (inputnode, merge_xforms, [('fieldwarp', 'in1'),
                                   ('hmc_xforms', 'in2')]),
        (inputnode, bold_transform, [('bold_file', 'input_image'),
                                     (('bold_file', _first), 'reference_image')]),
        (inputnode, merge, [('name_source', 'header_source')]),
        (merge_xforms, bold_transform, [('out', 'transforms')]),
        (bold_transform, merge, [('out_files', 'in_files')]),
        (merge, outputnode, [('out_file', 'bold')]),
    ])
    # fmt: on

    return workflow


def init_bold_grayords_wf(grayord_density, mem_gb, repetition_time, name="bold_grayords_wf"):
    """
    Sample Grayordinates files onto the fsLR atlas.

    Outputs are in CIFTI2 format.

    Workflow Graph
        .. workflow::
            :graph2use: colored
            :simple_form: yes

            from fmriprep.workflows.bold import init_bold_grayords_wf
            wf = init_bold_grayords_wf(mem_gb=0.1, grayord_density='91k')

    Parameters
    ----------
    grayord_density : :obj:`str`
        Either `91k` or `170k`, representing the total of vertices or *grayordinates*.
    mem_gb : :obj:`float`
        Size of BOLD file in GB
    name : :obj:`str`
        Unique name for the subworkflow (default: ``'bold_grayords_wf'``)

    Inputs
    ------
<<<<<<< HEAD
    bold_std : :obj:`str`
        List of BOLD conversions to standard spaces.
    spatial_reference :obj:`str`
        List of unique identifiers corresponding to the BOLD standard-conversions.
=======
    subcortical_volume : :obj:`str`
        The subcortical structures in MNI152NLin6Asym space.
    subcortical_labels : :obj:`str`
        Volume file containing all subcortical labels
>>>>>>> 97e2b79e
    surf_files : :obj:`str`
        List of BOLD files resampled on the fsaverage (ico7) surfaces
    surf_refs :
        List of unique identifiers corresponding to the BOLD surface-conversions.

    Outputs
    -------
    cifti_bold : :obj:`str`
<<<<<<< HEAD
        BOLD CIFTI dtseries.
=======
        List of BOLD grayordinates files - (L)eft and (R)ight.
    cifti_variant : :obj:`str`
        Only ``'HCP Grayordinates'`` is currently supported.
>>>>>>> 97e2b79e
    cifti_metadata : :obj:`str`
        BIDS metadata file corresponding to ``cifti_bold``.

    """
    import templateflow as tf
    from niworkflows.engine.workflows import LiterateWorkflow as Workflow
    from niworkflows.interfaces.utility import KeySelect

    from ...interfaces.workbench import CiftiCreateDenseTimeseries

    workflow = Workflow(name=name)
    workflow.__desc__ = """\
*Grayordinates* files [@hcppipelines] containing {density} samples were also
generated using the highest-resolution ``fsaverage`` as intermediate standardized
surface space.
""".format(
        density=grayord_density
    )

<<<<<<< HEAD
    fslr_density, mni_density = ("32k", "2") if grayord_density == "91k" else ("59k", "1")
=======
    fslr_density = "32k" if grayord_density == "91k" else "59k"
>>>>>>> 97e2b79e

    inputnode = pe.Node(
        niu.IdentityInterface(
            fields=[
<<<<<<< HEAD
                "bold_std",
                "spatial_reference",
=======
                "subcortical_volume",
                "subcortical_labels",
>>>>>>> 97e2b79e
                "surf_files",
                "surf_refs",
            ]
        ),
        name="inputnode",
    )

    outputnode = pe.Node(
        niu.IdentityInterface(fields=["cifti_bold", "cifti_metadata"]),
        name="outputnode",
    )

    select_fs_surf = pe.Node(
        KeySelect(fields=["surf_files"]),
        name="select_fs_surf",
        run_without_submitting=True,
        mem_gb=DEFAULT_MEMORY_MIN_GB,
    )
    select_fs_surf.inputs.key = "fsaverage"

    # Setup Workbench command. LR ordering for hemi can be assumed, as it is imposed
    # by the iterfield of the MapNode in the surface sampling workflow above.
    resample = pe.MapNode(
        wb.MetricResample(method="ADAP_BARY_AREA", area_metrics=True),
        name="resample",
        iterfield=[
            "in_file",
            "out_file",
            "new_sphere",
            "new_area",
            "current_sphere",
            "current_area",
        ],
    )
    resample.inputs.current_sphere = [
        str(tf.api.get("fsaverage", hemi=hemi, density="164k", desc="std", suffix="sphere"))
        for hemi in "LR"
    ]

    resample.inputs.current_area = [
        str(
            tf.api.get("fsaverage", hemi=hemi, density="164k", desc="vaavg", suffix="midthickness")
        )
        for hemi in "LR"
    ]
    resample.inputs.new_sphere = [
        str(
            tf.api.get("fsLR", space="fsaverage", hemi=hemi, density=fslr_density, suffix="sphere")
        )
        for hemi in "LR"
    ]
    resample.inputs.new_area = [
        str(
            tf.api.get(
                "fsLR", hemi=hemi, density=fslr_density, desc="vaavg", suffix="midthickness"
            )
        )
        for hemi in "LR"
    ]
    resample.inputs.out_file = [
        "space-fsLR_hemi-%s_den-%s_bold.gii" % (h, grayord_density) for h in "LR"
    ]

<<<<<<< HEAD
    gen_cifti = pe.Node(
        GenerateCifti(
            TR=repetition_time,
            grayordinates=grayord_density,
        ),
        name="gen_cifti",
=======
    split_surfaces = pe.Node(
        niu.Function(function=_split_surfaces, output_names=["left_surface", "right_surface"]),
        name="split_surfaces",
    )
    gen_cifti = pe.Node(CiftiCreateDenseTimeseries(timestep=repetition_time), name="gen_cifti")
    gen_cifti.inputs.volume_structure_labels = str(
        tf.api.get("MNI152NLin6Asym", resolution=2, atlas="HCP", suffix="dseg")
>>>>>>> 97e2b79e
    )
    gen_cifti_metadata = pe.Node(
        niu.Function(function=_gen_metadata, output_names=["out_metadata", "variant", "density"]),
        name="gen_cifti_metadata",
    )
    gen_cifti_metadata.inputs.grayord_density = grayord_density

    # fmt: off
    workflow.connect([
<<<<<<< HEAD
        (inputnode, select_std, [("bold_std", "bold_std"),
                                 ("spatial_reference", "keys")]),
        (inputnode, select_fs_surf, [("surf_files", "surf_files"),
                                     ("surf_refs", "keys")]),
        (select_fs_surf, resample, [("surf_files", "in_file")]),
        (select_std, gen_cifti, [("bold_std", "bold_file")]),
        (resample, gen_cifti, [("out_file", "surface_bolds")]),
        (gen_cifti, outputnode, [("out_file", "cifti_bold"),
                                 ("out_metadata", "cifti_metadata")]),
=======
        (inputnode, gen_cifti, [
            ('subcortical_volume', 'volume_data'),
            ('subcortical_labels', 'volume_structure_labels')]),
        (inputnode, select_fs_surf, [('surf_files', 'surf_files'),
                                     ('surf_refs', 'keys')]),
        (select_fs_surf, resample, [('surf_files', 'in_file')]),
        (resample, split_surfaces, [('out_file', 'in_surfaces')]),
        (split_surfaces, gen_cifti, [
            ('left_surface', 'left_metric'),
            ('right_surface', 'right_metric')]),
        (gen_cifti, outputnode, [('out_file', 'cifti_bold')]),
        (gen_cifti_metadata, outputnode, [
            ('variant', 'cifti_variant'),
            ('out_metadata', 'cifti_metadata'),
            ('density', 'cifti_density')]),
>>>>>>> 97e2b79e
    ])
    # fmt: on
    return workflow


def _gen_metadata(grayord_density):
    import json
    from pathlib import Path

    space = "HCP grayordinates"
    out_json = {
        "grayordinates": grayord_density,
        "space": space,
        "surface": "fsLR",
        "volume": "MNI152NLin6Asym",
        "surface_density": "32k" if grayord_density == "91k" else "59k",
    }
    out_metadata = Path("dtseries_variant.json").absolute()
    out_metadata.write_text(json.dumps(out_json, indent=2))
    return str(out_metadata), space, grayord_density


def _split_surfaces(in_surfaces):
    """
    Split surfaces to differentiate left and right

    Returns
    -------
    Left surface
    Right surface
    """
    return in_surfaces[0], in_surfaces[1]


def _split_spec(in_target):
    space, spec = in_target
    template = space.split(":")[0]
    return space, template, spec


def _select_template(template):
    from niworkflows.utils.misc import get_template_specs

    template, specs = template
    template = template.split(":")[0]  # Drop any cohort modifier if present
    specs = specs.copy()
    specs["suffix"] = specs.get("suffix", "T1w")

    # Sanitize resolution
    res = specs.pop("res", None) or specs.pop("resolution", None) or "native"
    # workaround for templates without res- identifier
    if template in ("UNCInfant",):
        res = None

    if res != "native":
        specs["resolution"] = res
        return get_template_specs(template, template_spec=specs)[0]

    # Map nonstandard resolutions to existing resolutions
    specs["resolution"] = 2
    try:
        out = get_template_specs(template, template_spec=specs)
    except RuntimeError:
        specs["resolution"] = 1
        out = get_template_specs(template, template_spec=specs)

    return out[0]


def _first(inlist):
    return inlist[0]


def _aslist(in_value):
    if isinstance(in_value, list):
        return in_value
    elif isinstance(in_value, str):
        return [in_value]
    return list(in_value)


def _is_native(in_value):
    return in_value.get("resolution") == "native" or in_value.get("res") == "native"


def _itk2lta(in_file, src_file, dst_file):
    from pathlib import Path

    import nitransforms as nt

    out_file = Path("out.lta").absolute()
    nt.linear.load(
        in_file, fmt="fs" if in_file.endswith(".lta") else "itk", reference=src_file
    ).to_filename(out_file, moving=dst_file, fmt="fs")
    return str(out_file)<|MERGE_RESOLUTION|>--- conflicted
+++ resolved
@@ -1,5 +1,25 @@
 # emacs: -*- mode: python; py-indent-offset: 4; indent-tabs-mode: nil -*-
 # vi: set ft=python sts=4 ts=4 sw=4 et:
+#
+# Copyright 2022 The NiPreps Developers <nipreps@gmail.com>
+#
+# Licensed under the Apache License, Version 2.0 (the "License");
+# you may not use this file except in compliance with the License.
+# You may obtain a copy of the License at
+#
+#     http://www.apache.org/licenses/LICENSE-2.0
+#
+# Unless required by applicable law or agreed to in writing, software
+# distributed under the License is distributed on an "AS IS" BASIS,
+# WITHOUT WARRANTIES OR CONDITIONS OF ANY KIND, either express or implied.
+# See the License for the specific language governing permissions and
+# limitations under the License.
+#
+# We support and encourage derived works from this project, please read
+# about our expectations at
+#
+#     https://www.nipreps.org/community/licensing/
+#
 """
 Resampling workflows
 ++++++++++++++++++++
@@ -9,16 +29,6 @@
 .. autofunction:: init_bold_preproc_trans_wf
 
 """
-<<<<<<< HEAD
-import nipype.interfaces.workbench as wb
-from nipype.interfaces import freesurfer as fs
-from nipype.interfaces import utility as niu
-from nipype.pipeline import engine as pe
-=======
-
-
-from os.path import basename
-
 import nipype.interfaces.workbench as wb
 from nipype import Function
 from nipype.interfaces import freesurfer as fs
@@ -27,18 +37,13 @@
 from nipype.pipeline import engine as pe
 from niworkflows.interfaces.fixes import FixHeaderApplyTransforms as ApplyTransforms
 from niworkflows.interfaces.freesurfer import MedialNaNs
->>>>>>> 97e2b79e
 
 from ...config import DEFAULT_MEMORY_MIN_GB
 
 
-<<<<<<< HEAD
-def init_bold_surf_wf(*, mem_gb, surface_spaces, medial_surface_nan, name="bold_surf_wf"):
-=======
 def init_bold_surf_wf(
-    mem_gb, surface_spaces, medial_surface_nan, project_goodvoxels, name="bold_surf_wf"
+    *, mem_gb, surface_spaces, medial_surface_nan, project_goodvoxels, name="bold_surf_wf"
 ):
->>>>>>> 97e2b79e
     """
     Sample functional images to FreeSurfer surfaces.
 
@@ -83,8 +88,8 @@
         FreeSurfer subject ID
     t1w2fsnative_xfm
         LTA-style affine matrix translating from T1w to FreeSurfer-conformed subject space
-    anat_giftis
-        GIFTI anatomical surfaces in T1w space
+    anat_ribbon
+        Cortical in T1w space
     t1w_mask
         Mask of the skull-stripped T1w image
 
@@ -94,7 +99,6 @@
         BOLD series, resampled to FreeSurfer surfaces
 
     """
-    import templateflow as tf
     from nipype.interfaces.io import FreeSurferSource
     from niworkflows.engine.workflows import LiterateWorkflow as Workflow
     from niworkflows.interfaces.surf import GiftiSetAnatomicalStructure
@@ -153,13 +157,7 @@
         run_without_submitting=True,
         mem_gb=DEFAULT_MEMORY_MIN_GB,
     )
-<<<<<<< HEAD
     itk2lta = pe.Node(niu.Function(function=_itk2lta), name="itk2lta", run_without_submitting=True)
-=======
-
-    itk2lta = pe.Node(niu.Function(function=_itk2lta), name="itk2lta", run_without_submitting=True)
-
->>>>>>> 97e2b79e
     sampler = pe.MapNode(
         fs.SampleToSurface(
             interp_method="trilinear",
@@ -549,6 +547,7 @@
     mem_gb,
     omp_nthreads,
     spaces,
+    multiecho,
     name="bold_std_trans_wf",
     use_compression=True,
 ):
@@ -575,8 +574,8 @@
                 mem_gb=3,
                 omp_nthreads=1,
                 spaces=SpatialReferences(
-                    spaces=['MNI152Lin',
-                            ('MNIPediatricAsym', {'cohort': '6'})],
+                    spaces=["MNI152Lin",
+                            ("MNIPediatricAsym", {"cohort": "6"})],
                     checkpoint=True),
             )
 
@@ -595,7 +594,7 @@
         (e.g., ``MNI152Lin``, ``MNI152NLin6Asym``, ``MNIPediatricAsym``), nonstandard references
         (e.g., ``T1w`` or ``anat``, ``sbref``, ``run``, etc.), or a custom template located in
         the TemplateFlow root directory. Each ``Reference`` may also contain a spec, which is a
-        dictionary with template specifications (e.g., a specification of ``{'resolution': 2}``
+        dictionary with template specifications (e.g., a specification of ``{"resolution": 2}``
         would lead to resampling on a 2mm resolution of the space).
     name : :obj:`str`
         Name of workflow (default: ``bold_std_trans_wf``)
@@ -617,6 +616,8 @@
         Skull-stripping mask of reference image
     bold_split
         Individual 3D volumes, not motion corrected
+    t2star
+        Estimated T2\\* map in BOLD native space
     fieldwarp
         a :abbr:`DFM (displacements field map)` in ITK format
     hmc_xforms
@@ -644,6 +645,8 @@
     bold_aparc_std
         FreeSurfer's ``aparc+aseg.mgz`` atlas, in template space at the BOLD resolution
         (only if ``recon-all`` was run)
+    t2star_std
+        Estimated T2\\* map in template space
     template
         Template identifiers synchronized correspondingly to previously
         described outputs.
@@ -690,6 +693,7 @@
                 "bold_aseg",
                 "bold_mask",
                 "bold_split",
+                "t2star",
                 "fieldwarp",
                 "hmc_xforms",
                 "itk_bold_to_t1",
@@ -715,11 +719,15 @@
     )
 
     select_std = pe.Node(
-        KeySelect(fields=["anat2std_xfm"]), name="select_std", run_without_submitting=True
+        KeySelect(fields=["anat2std_xfm"]),
+        name="select_std",
+        run_without_submitting=True,
     )
 
     select_tpl = pe.Node(
-        niu.Function(function=_select_template), name="select_tpl", run_without_submitting=True
+        niu.Function(function=_select_template),
+        name="select_tpl",
+        run_without_submitting=True,
     )
 
     gen_ref = pe.Node(
@@ -752,51 +760,44 @@
         n_procs=omp_nthreads,
     )
 
-<<<<<<< HEAD
     # Interpolation can occasionally produce below-zero values as an artifact
     threshold = pe.MapNode(
         Clip(minimum=0), name="threshold", iterfield=['in_file'], mem_gb=DEFAULT_MEMORY_MIN_GB
     )
 
     merge = pe.Node(Merge(compress=use_compression), name="merge", mem_gb=mem_gb * 3)
-=======
-    merge = pe.Node(
-        Merge(compress=use_compression), name="merge", mem_gb=mem_gb * 3
-    )  # TODO: Lessen expensive restrictions
->>>>>>> 97e2b79e
 
     # Generate a reference on the target standard space
-    # TODO: Replace with masking interface?
     gen_final_ref = init_bold_reference_wf(omp_nthreads=omp_nthreads, pre_mask=True)
-
-    # fmt: off
+    # fmt:off
     workflow.connect([
-        (iterablesource, split_target, [('std_target', 'in_target')]),
-        (iterablesource, select_tpl, [('std_target', 'template')]),
-        (inputnode, select_std, [('anat2std_xfm', 'anat2std_xfm'),
-                                 ('templates', 'keys')]),
-        (inputnode, mask_std_tfm, [('bold_mask', 'input_image')]),
-        (inputnode, gen_ref, [(('bold_split', _first), 'moving_image')]),
-        (inputnode, merge_xforms, [('hmc_xforms', 'in4'),
-                                   ('fieldwarp', 'in3'),
-                                   (('itk_bold_to_t1', _aslist), 'in2')]),
-        (inputnode, merge, [('name_source', 'header_source')]),
-        (inputnode, mask_merge_tfms, [(('itk_bold_to_t1', _aslist), 'in2')]),
-        (inputnode, bold_to_std_transform, [('bold_split', 'input_image')]),
-        (split_target, select_std, [('space', 'key')]),
-        (select_std, merge_xforms, [('anat2std_xfm', 'in1')]),
-        (select_std, mask_merge_tfms, [('anat2std_xfm', 'in1')]),
-        (split_target, gen_ref, [(('spec', _is_native), 'keep_native')]),
-        (select_tpl, gen_ref, [('out', 'fixed_image')]),
-        (merge_xforms, bold_to_std_transform, [('out', 'transforms')]),
-        (gen_ref, bold_to_std_transform, [('out_file', 'reference_image')]),
-        (gen_ref, mask_std_tfm, [('out_file', 'reference_image')]),
-        (mask_merge_tfms, mask_std_tfm, [('out', 'transforms')]),
-        (mask_std_tfm, gen_final_ref, [('output_image', 'inputnode.bold_mask')]),
-        (bold_to_std_transform, merge, [('out_files', 'in_files')]),
-        (merge, gen_final_ref, [('out_file', 'inputnode.bold_file')]),
+        (iterablesource, split_target, [("std_target", "in_target")]),
+        (iterablesource, select_tpl, [("std_target", "template")]),
+        (inputnode, select_std, [("anat2std_xfm", "anat2std_xfm"),
+                                 ("templates", "keys")]),
+        (inputnode, mask_std_tfm, [("bold_mask", "input_image")]),
+        (inputnode, gen_ref, [(("bold_split", _first), "moving_image")]),
+        (inputnode, merge_xforms, [("hmc_xforms", "in4"),
+                                   ("fieldwarp", "in3"),
+                                   (("itk_bold_to_t1", _aslist), "in2")]),
+        (inputnode, merge, [("name_source", "header_source")]),
+        (inputnode, mask_merge_tfms, [(("itk_bold_to_t1", _aslist), "in2")]),
+        (inputnode, bold_to_std_transform, [("bold_split", "input_image")]),
+        (split_target, select_std, [("space", "key")]),
+        (select_std, merge_xforms, [("anat2std_xfm", "in1")]),
+        (select_std, mask_merge_tfms, [("anat2std_xfm", "in1")]),
+        (split_target, gen_ref, [(("spec", _is_native), "keep_native")]),
+        (select_tpl, gen_ref, [("out", "fixed_image")]),
+        (merge_xforms, bold_to_std_transform, [("out", "transforms")]),
+        (gen_ref, bold_to_std_transform, [("out_file", "reference_image")]),
+        (gen_ref, mask_std_tfm, [("out_file", "reference_image")]),
+        (mask_merge_tfms, mask_std_tfm, [("out", "transforms")]),
+        (mask_std_tfm, gen_final_ref, [("output_image", "inputnode.bold_mask")]),
+        (bold_to_std_transform, threshold, [("out_files", "in_file")]),
+        (threshold, merge, [("out_file", "in_files")]),
+        (merge, gen_final_ref, [("out_file", "inputnode.bold_file")]),
     ])
-    # fmt: on
+    # fmt:on
 
     output_names = [
         "bold_mask_std",
@@ -804,24 +805,24 @@
         "bold_std_ref",
         "spatial_reference",
         "template",
-    ] + freesurfer * ["bold_aseg_std", "bold_aparc_std"]
+    ]
+    if freesurfer:
+        output_names.extend(["bold_aseg_std", "bold_aparc_std"])
+    if multiecho:
+        output_names.append("t2star_std")
 
     poutputnode = pe.Node(niu.IdentityInterface(fields=output_names), name="poutputnode")
-<<<<<<< HEAD
     # fmt:off
-=======
-    # fmt: off
->>>>>>> 97e2b79e
     workflow.connect([
         # Connecting outputnode
         (iterablesource, poutputnode, [
-            (('std_target', format_reference), 'spatial_reference')]),
-        (merge, poutputnode, [('out_file', 'bold_std')]),
-        (gen_final_ref, poutputnode, [('outputnode.ref_image', 'bold_std_ref')]),
-        (mask_std_tfm, poutputnode, [('output_image', 'bold_mask_std')]),
-        (select_std, poutputnode, [('key', 'template')]),
+            (("std_target", format_reference), "spatial_reference")]),
+        (merge, poutputnode, [("out_file", "bold_std")]),
+        (gen_final_ref, poutputnode, [("outputnode.ref_image", "bold_std_ref")]),
+        (mask_std_tfm, poutputnode, [("output_image", "bold_mask_std")]),
+        (select_std, poutputnode, [("key", "template")]),
     ])
-    # fmt: on
+    # fmt:on
 
     if freesurfer:
         # Sample the parcellation files to functional space
@@ -831,8 +832,19 @@
         aparc_std_tfm = pe.Node(
             ApplyTransforms(interpolation="MultiLabel"), name="aparc_std_tfm", mem_gb=1
         )
-
-<<<<<<< HEAD
+        # fmt:off
+        workflow.connect([
+            (inputnode, aseg_std_tfm, [("bold_aseg", "input_image")]),
+            (inputnode, aparc_std_tfm, [("bold_aparc", "input_image")]),
+            (select_std, aseg_std_tfm, [("anat2std_xfm", "transforms")]),
+            (select_std, aparc_std_tfm, [("anat2std_xfm", "transforms")]),
+            (gen_ref, aseg_std_tfm, [("out_file", "reference_image")]),
+            (gen_ref, aparc_std_tfm, [("out_file", "reference_image")]),
+            (aseg_std_tfm, poutputnode, [("output_image", "bold_aseg_std")]),
+            (aparc_std_tfm, poutputnode, [("output_image", "bold_aparc_std")]),
+        ])
+        # fmt:on
+
     if multiecho:
         t2star_std_tfm = pe.Node(
             ApplyTransforms(interpolation="LanczosWindowedSinc", float=True),
@@ -840,30 +852,25 @@
             mem_gb=1,
         )
         # fmt:off
-=======
-        # fmt: off
->>>>>>> 97e2b79e
         workflow.connect([
-            (inputnode, aseg_std_tfm, [('bold_aseg', 'input_image')]),
-            (inputnode, aparc_std_tfm, [('bold_aparc', 'input_image')]),
-            (select_std, aseg_std_tfm, [('anat2std_xfm', 'transforms')]),
-            (select_std, aparc_std_tfm, [('anat2std_xfm', 'transforms')]),
-            (gen_ref, aseg_std_tfm, [('out_file', 'reference_image')]),
-            (gen_ref, aparc_std_tfm, [('out_file', 'reference_image')]),
-            (aseg_std_tfm, poutputnode, [('output_image', 'bold_aseg_std')]),
-            (aparc_std_tfm, poutputnode, [('output_image', 'bold_aparc_std')]),
+            (inputnode, t2star_std_tfm, [("t2star", "input_image")]),
+            (select_std, t2star_std_tfm, [("anat2std_xfm", "transforms")]),
+            (gen_ref, t2star_std_tfm, [("out_file", "reference_image")]),
+            (t2star_std_tfm, poutputnode, [("output_image", "t2star_std")]),
         ])
-        # fmt: on
+        # fmt:on
 
     # Connect parametric outputs to a Join outputnode
     outputnode = pe.JoinNode(
-        niu.IdentityInterface(fields=output_names), name="outputnode", joinsource="iterablesource"
-    )
-    # fmt: off
+        niu.IdentityInterface(fields=output_names),
+        name="outputnode",
+        joinsource="iterablesource",
+    )
+    # fmt:off
     workflow.connect([
         (poutputnode, outputnode, [(f, f) for f in output_names]),
     ])
-    # fmt: on
+    # fmt:on
     return workflow
 
 
@@ -903,7 +910,7 @@
         Include SDC warp in single-shot transform from BOLD to MNI
     interpolation : :obj:`str`
         Interpolation type to be used by ANTs' ``applyTransforms``
-        (default ``'LanczosWindowedSinc'``)
+        (default ``"LanczosWindowedSinc"``)
 
     Inputs
     ------
@@ -950,7 +957,10 @@
         name="inputnode",
     )
 
-    outputnode = pe.Node(niu.IdentityInterface(fields=["bold"]), name="outputnode")
+    outputnode = pe.Node(
+        niu.IdentityInterface(fields=["bold", "bold_ref", "bold_ref_brain"]),
+        name="outputnode",
+    )
 
     merge_xforms = pe.Node(
         niu.Merge(2),
@@ -966,29 +976,26 @@
         n_procs=omp_nthreads,
     )
 
-<<<<<<< HEAD
     # Interpolation can occasionally produce below-zero values as an artifact
     threshold = pe.MapNode(
         Clip(minimum=0), name="threshold", iterfield=['in_file'], mem_gb=DEFAULT_MEMORY_MIN_GB
     )
 
-=======
->>>>>>> 97e2b79e
     merge = pe.Node(Merge(compress=use_compression), name="merge", mem_gb=mem_gb * 3)
 
-    # fmt: off
+    # fmt:off
     workflow.connect([
-        (inputnode, merge_xforms, [('fieldwarp', 'in1'),
-                                   ('hmc_xforms', 'in2')]),
-        (inputnode, bold_transform, [('bold_file', 'input_image'),
-                                     (('bold_file', _first), 'reference_image')]),
-        (inputnode, merge, [('name_source', 'header_source')]),
-        (merge_xforms, bold_transform, [('out', 'transforms')]),
-        (bold_transform, merge, [('out_files', 'in_files')]),
-        (merge, outputnode, [('out_file', 'bold')]),
+        (inputnode, merge_xforms, [("fieldwarp", "in1"),
+                                   ("hmc_xforms", "in2")]),
+        (inputnode, bold_transform, [("bold_file", "input_image"),
+                                     (("bold_file", _first), "reference_image")]),
+        (inputnode, merge, [("name_source", "header_source")]),
+        (merge_xforms, bold_transform, [("out", "transforms")]),
+        (bold_transform, threshold, [("out_files", "in_file")]),
+        (threshold, merge, [("out_file", "in_files")]),
+        (merge, outputnode, [("out_file", "bold")]),
     ])
-    # fmt: on
-
+    # fmt:on
     return workflow
 
 
@@ -1004,7 +1011,7 @@
             :simple_form: yes
 
             from fmriprep.workflows.bold import init_bold_grayords_wf
-            wf = init_bold_grayords_wf(mem_gb=0.1, grayord_density='91k')
+            wf = init_bold_grayords_wf(mem_gb=0.1, grayord_density="91k")
 
     Parameters
     ----------
@@ -1013,45 +1020,31 @@
     mem_gb : :obj:`float`
         Size of BOLD file in GB
     name : :obj:`str`
-        Unique name for the subworkflow (default: ``'bold_grayords_wf'``)
+        Unique name for the subworkflow (default: ``"bold_grayords_wf"``)
 
     Inputs
     ------
-<<<<<<< HEAD
     bold_std : :obj:`str`
         List of BOLD conversions to standard spaces.
     spatial_reference :obj:`str`
         List of unique identifiers corresponding to the BOLD standard-conversions.
-=======
-    subcortical_volume : :obj:`str`
-        The subcortical structures in MNI152NLin6Asym space.
-    subcortical_labels : :obj:`str`
-        Volume file containing all subcortical labels
->>>>>>> 97e2b79e
     surf_files : :obj:`str`
-        List of BOLD files resampled on the fsaverage (ico7) surfaces
+        List of BOLD files resampled on the fsaverage (ico7) surfaces.
     surf_refs :
         List of unique identifiers corresponding to the BOLD surface-conversions.
 
     Outputs
     -------
     cifti_bold : :obj:`str`
-<<<<<<< HEAD
         BOLD CIFTI dtseries.
-=======
-        List of BOLD grayordinates files - (L)eft and (R)ight.
-    cifti_variant : :obj:`str`
-        Only ``'HCP Grayordinates'`` is currently supported.
->>>>>>> 97e2b79e
     cifti_metadata : :obj:`str`
         BIDS metadata file corresponding to ``cifti_bold``.
 
     """
-    import templateflow as tf
+    import templateflow.api as tf
     from niworkflows.engine.workflows import LiterateWorkflow as Workflow
+    from niworkflows.interfaces.cifti import GenerateCifti
     from niworkflows.interfaces.utility import KeySelect
-
-    from ...interfaces.workbench import CiftiCreateDenseTimeseries
 
     workflow = Workflow(name=name)
     workflow.__desc__ = """\
@@ -1062,22 +1055,13 @@
         density=grayord_density
     )
 
-<<<<<<< HEAD
     fslr_density, mni_density = ("32k", "2") if grayord_density == "91k" else ("59k", "1")
-=======
-    fslr_density = "32k" if grayord_density == "91k" else "59k"
->>>>>>> 97e2b79e
 
     inputnode = pe.Node(
         niu.IdentityInterface(
             fields=[
-<<<<<<< HEAD
                 "bold_std",
                 "spatial_reference",
-=======
-                "subcortical_volume",
-                "subcortical_labels",
->>>>>>> 97e2b79e
                 "surf_files",
                 "surf_refs",
             ]
@@ -1089,6 +1073,15 @@
         niu.IdentityInterface(fields=["cifti_bold", "cifti_metadata"]),
         name="outputnode",
     )
+
+    # extract out to BOLD base
+    select_std = pe.Node(
+        KeySelect(fields=["bold_std"]),
+        name="select_std",
+        run_without_submitting=True,
+        nohash=True,
+    )
+    select_std.inputs.key = "MNI152NLin6Asym_res-%s" % mni_density
 
     select_fs_surf = pe.Node(
         KeySelect(fields=["surf_files"]),
@@ -1113,26 +1106,53 @@
         ],
     )
     resample.inputs.current_sphere = [
-        str(tf.api.get("fsaverage", hemi=hemi, density="164k", desc="std", suffix="sphere"))
+        str(
+            tf.get(
+                "fsaverage",
+                hemi=hemi,
+                density="164k",
+                desc="std",
+                suffix="sphere",
+                extension=".surf.gii",
+            )
+        )
         for hemi in "LR"
     ]
-
     resample.inputs.current_area = [
         str(
-            tf.api.get("fsaverage", hemi=hemi, density="164k", desc="vaavg", suffix="midthickness")
+            tf.get(
+                "fsaverage",
+                hemi=hemi,
+                density="164k",
+                desc="vaavg",
+                suffix="midthickness",
+                extension=".shape.gii",
+            )
         )
         for hemi in "LR"
     ]
     resample.inputs.new_sphere = [
         str(
-            tf.api.get("fsLR", space="fsaverage", hemi=hemi, density=fslr_density, suffix="sphere")
+            tf.get(
+                "fsLR",
+                space="fsaverage",
+                hemi=hemi,
+                density=fslr_density,
+                suffix="sphere",
+                extension=".surf.gii",
+            )
         )
         for hemi in "LR"
     ]
     resample.inputs.new_area = [
         str(
-            tf.api.get(
-                "fsLR", hemi=hemi, density=fslr_density, desc="vaavg", suffix="midthickness"
+            tf.get(
+                "fsLR",
+                hemi=hemi,
+                density=fslr_density,
+                desc="vaavg",
+                suffix="midthickness",
+                extension=".shape.gii",
             )
         )
         for hemi in "LR"
@@ -1141,32 +1161,16 @@
         "space-fsLR_hemi-%s_den-%s_bold.gii" % (h, grayord_density) for h in "LR"
     ]
 
-<<<<<<< HEAD
     gen_cifti = pe.Node(
         GenerateCifti(
             TR=repetition_time,
             grayordinates=grayord_density,
         ),
         name="gen_cifti",
-=======
-    split_surfaces = pe.Node(
-        niu.Function(function=_split_surfaces, output_names=["left_surface", "right_surface"]),
-        name="split_surfaces",
-    )
-    gen_cifti = pe.Node(CiftiCreateDenseTimeseries(timestep=repetition_time), name="gen_cifti")
-    gen_cifti.inputs.volume_structure_labels = str(
-        tf.api.get("MNI152NLin6Asym", resolution=2, atlas="HCP", suffix="dseg")
->>>>>>> 97e2b79e
-    )
-    gen_cifti_metadata = pe.Node(
-        niu.Function(function=_gen_metadata, output_names=["out_metadata", "variant", "density"]),
-        name="gen_cifti_metadata",
-    )
-    gen_cifti_metadata.inputs.grayord_density = grayord_density
-
-    # fmt: off
+    )
+
+    # fmt:off
     workflow.connect([
-<<<<<<< HEAD
         (inputnode, select_std, [("bold_std", "bold_std"),
                                  ("spatial_reference", "keys")]),
         (inputnode, select_fs_surf, [("surf_files", "surf_files"),
@@ -1176,55 +1180,9 @@
         (resample, gen_cifti, [("out_file", "surface_bolds")]),
         (gen_cifti, outputnode, [("out_file", "cifti_bold"),
                                  ("out_metadata", "cifti_metadata")]),
-=======
-        (inputnode, gen_cifti, [
-            ('subcortical_volume', 'volume_data'),
-            ('subcortical_labels', 'volume_structure_labels')]),
-        (inputnode, select_fs_surf, [('surf_files', 'surf_files'),
-                                     ('surf_refs', 'keys')]),
-        (select_fs_surf, resample, [('surf_files', 'in_file')]),
-        (resample, split_surfaces, [('out_file', 'in_surfaces')]),
-        (split_surfaces, gen_cifti, [
-            ('left_surface', 'left_metric'),
-            ('right_surface', 'right_metric')]),
-        (gen_cifti, outputnode, [('out_file', 'cifti_bold')]),
-        (gen_cifti_metadata, outputnode, [
-            ('variant', 'cifti_variant'),
-            ('out_metadata', 'cifti_metadata'),
-            ('density', 'cifti_density')]),
->>>>>>> 97e2b79e
     ])
-    # fmt: on
+    # fmt:on
     return workflow
-
-
-def _gen_metadata(grayord_density):
-    import json
-    from pathlib import Path
-
-    space = "HCP grayordinates"
-    out_json = {
-        "grayordinates": grayord_density,
-        "space": space,
-        "surface": "fsLR",
-        "volume": "MNI152NLin6Asym",
-        "surface_density": "32k" if grayord_density == "91k" else "59k",
-    }
-    out_metadata = Path("dtseries_variant.json").absolute()
-    out_metadata.write_text(json.dumps(out_json, indent=2))
-    return str(out_metadata), space, grayord_density
-
-
-def _split_surfaces(in_surfaces):
-    """
-    Split surfaces to differentiate left and right
-
-    Returns
-    -------
-    Left surface
-    Right surface
-    """
-    return in_surfaces[0], in_surfaces[1]
 
 
 def _split_spec(in_target):
@@ -1243,10 +1201,6 @@
 
     # Sanitize resolution
     res = specs.pop("res", None) or specs.pop("resolution", None) or "native"
-    # workaround for templates without res- identifier
-    if template in ("UNCInfant",):
-        res = None
-
     if res != "native":
         specs["resolution"] = res
         return get_template_specs(template, template_spec=specs)[0]
@@ -1269,9 +1223,7 @@
 def _aslist(in_value):
     if isinstance(in_value, list):
         return in_value
-    elif isinstance(in_value, str):
-        return [in_value]
-    return list(in_value)
+    return [in_value]
 
 
 def _is_native(in_value):
