--- conflicted
+++ resolved
@@ -24,17 +24,18 @@
 
 
 def init_bold_surf_wf(
-<<<<<<< HEAD
     mem_gb, surface_spaces, medial_surface_nan, project_goodvoxels, name="bold_surf_wf"
-=======
-    *, mem_gb, surface_spaces, medial_surface_nan, project_goodvoxels, name="bold_surf_wf"
->>>>>>> b8bb7346
 ):
     """
     Sample functional images to FreeSurfer surfaces.
 
     For each vertex, the cortical ribbon is sampled at six points (spaced 20% of thickness apart)
     and averaged.
+
+    If --project-goodvoxels is used, a "goodvoxels" BOLD mask, as described in [@hcppipelines],
+    is generated and applied to the functional image before sampling to surface. After sampling,
+    empty vertices are filled by dilating in data from the nearest "good" vertex, within a
+    radius of 10 mm (as measured on the target midthickness surface).
 
     If --project-goodvoxels is used, a "goodvoxels" BOLD mask, as described in [@hcppipelines],
     is generated and applied to the functional image before sampling to surface. After sampling,
@@ -49,6 +50,9 @@
 
             from fmriprep.workflows.bold import init_bold_surf_wf
             wf = init_bold_surf_wf(mem_gb=0.1,
+                                   surface_spaces=['fsnative', 'fsaverage5'],
+                                   medial_surface_nan=False,
+                                   project_goodvoxels=False)
                                    surface_spaces=['fsnative', 'fsaverage5'],
                                    medial_surface_nan=False,
                                    project_goodvoxels=False)
@@ -65,10 +69,14 @@
     project_goodvoxels : :obj:`bool`
         Exclude voxels with locally high coefficient of variation, or that lie outside the
         cortical surfaces, from the surface projection.
+    project_goodvoxels : :obj:`bool`
+        Exclude voxels with locally high coefficient of variation, or that lie outside the
+        cortical surfaces, from the surface projection.
 
     Inputs
     ------
     source_file
+        Motion-corrected BOLD series in T1w space
         Motion-corrected BOLD series in T1w space
     subjects_dir
         FreeSurfer SUBJECTS_DIR
@@ -76,13 +84,8 @@
         FreeSurfer subject ID
     t1w2fsnative_xfm
         LTA-style affine matrix translating from T1w to FreeSurfer-conformed subject space
-<<<<<<< HEAD
     anat_giftis
         GIFTI anatomical surfaces in T1w space
-=======
-    anat_ribbon
-        Cortical in T1w space
->>>>>>> b8bb7346
     t1w_mask
         Mask of the skull-stripped T1w image
 
@@ -102,9 +105,19 @@
 The BOLD time-series were resampled onto the following surfaces
 (FreeSurfer reconstruction nomenclature):
 {out_spaces}
+{out_spaces}
 """.format(
         out_spaces=", ".join(["*%s*" % s for s in surface_spaces]),
-    )
+        out_spaces=", ".join(["*%s*" % s for s in surface_spaces]),
+    )
+
+    if project_goodvoxels:
+        workflow.__desc__ += """\
+Before resampling, a "goodvoxels" mask [@hcppipelines] was applied,
+excluding voxels whose time-series have a locally high coefficient of
+variation, or that lie outside the cortical surfaces, from the
+surface projection.
+"""
 
     if project_goodvoxels:
         workflow.__desc__ += """\
@@ -124,9 +137,18 @@
                 "anat_ribbon",
                 "t1w_mask",
             ]
+            fields=[
+                "source_file",
+                "subject_id",
+                "subjects_dir",
+                "t1w2fsnative_xfm",
+                "anat_ribbon",
+                "t1w_mask",
+            ]
         ),
         name="inputnode",
     )
+
 
     itersource = pe.Node(niu.IdentityInterface(fields=["target"]), name="itersource")
     itersource.iterables = [("target", surface_spaces)]
@@ -165,10 +187,13 @@
         ),
         name_source=['source_file'],
         keep_extension=False,
+        name_source=['source_file'],
+        keep_extension=False,
         iterfield=["hemi"],
         name="sampler",
         mem_gb=mem_gb * 3,
     )
+
 
     sampler.inputs.hemi = ["lh", "rh"]
 
@@ -209,24 +234,64 @@
     )
     prepend_hemi.inputs.hemi = ["lh", "rh"]
 
+
+    metric_dilate = pe.MapNode(
+        MetricDilate(
+            distance=10,
+            nearest=True,
+        ),
+        iterfield=["in_file", "surf_file"],
+        name="metric_dilate",
+        mem_gb=mem_gb * 3,
+    )
+    metric_dilate.inputs.surf_file = [
+        str(
+            tf.get(
+                "fsaverage",
+                hemi=hemi,
+                density="164k",
+                suffix="midthickness",
+                extension=".surf.gii",
+            )
+        )
+        for hemi in "LR"
+    ]
+
+    # Refine if medial vertices should be NaNs
+    medial_nans = pe.MapNode(
+        MedialNaNs(), iterfield=["in_file"], name="medial_nans", mem_gb=DEFAULT_MEMORY_MIN_GB
+    )
+
+    # Rename the source file to the output space to simplify naming later
+    prepend_hemi = pe.MapNode(
+        niu.Rename(format_string="%(hemi)s.target.func.gii"),
+        iterfield=["in_file", "hemi"],
+        name="prepend_hemi",
+        mem_gb=DEFAULT_MEMORY_MIN_GB,
+        run_without_submitting=True,
+    )
+    prepend_hemi.inputs.hemi = ["lh", "rh"]
+
     update_metadata = pe.MapNode(
         GiftiSetAnatomicalStructure(),
         iterfield=["in_file"],
         name="update_metadata",
         mem_gb=DEFAULT_MEMORY_MIN_GB,
         run_without_submitting=True,
+        run_without_submitting=True,
     )
 
     outputnode = pe.JoinNode(
+        niu.IdentityInterface(fields=["surfaces", "target", "goodvoxels_ribbon"]),
         niu.IdentityInterface(fields=["surfaces", "target", "goodvoxels_ribbon"]),
         joinsource="itersource",
         name="outputnode",
         run_without_submitting=True,
+        run_without_submitting=True,
     )
 
     if project_goodvoxels:
         goodvoxels_bold_mask_wf = init_goodvoxels_bold_mask_wf(mem_gb)
-<<<<<<< HEAD
 
         # fmt: off
         workflow.connect([
@@ -284,11 +349,8 @@
             (metric_dilate, update_metadata, [("out_file", "in_file")]),
         ])   
         # fmt: on
-
-    return workflow
-
-
-=======
+    if project_goodvoxels:
+        goodvoxels_bold_mask_wf = init_goodvoxels_bold_mask_wf(mem_gb)
 
         # fmt: off
         workflow.connect([
@@ -348,9 +410,39 @@
         # fmt: on
 
     return workflow
-
-
->>>>>>> b8bb7346
+    return workflow
+
+
+def init_goodvoxels_bold_mask_wf(mem_gb, name="goodvoxels_bold_mask_wf"):
+    workflow = pe.Workflow(name=name)
+
+    inputnode = pe.Node(
+        niu.IdentityInterface(
+            fields=[
+                "anat_ribbon",
+                "bold_file",
+            ]
+        ),
+        name="inputnode",
+    )
+    outputnode = pe.Node(
+        niu.IdentityInterface(
+            fields=[
+                "masked_bold",
+                "goodvoxels_ribbon",
+            ]
+        ),
+        name="outputnode",
+    )
+    ribbon_boldsrc_xfm = pe.Node(
+        ApplyTransforms(interpolation='MultiLabel', transforms='identity'),
+        name="ribbon_boldsrc_xfm",
+        mem_gb=mem_gb,
+    )
+
+    stdev_volume = pe.Node(
+        fsl.maths.StdImage(dimension='T'),
+        name="stdev_volume",
 def init_goodvoxels_bold_mask_wf(mem_gb, name="goodvoxels_bold_mask_wf"):
     workflow = pe.Workflow(name=name)
 
@@ -629,6 +721,251 @@
             (itersource, outputnode, [("target", "target")]),
         ]
     )
+    mean_volume = pe.Node(
+        fsl.maths.MeanImage(dimension='T'),
+        name="mean_volume",
+        mem_gb=DEFAULT_MEMORY_MIN_GB,
+    )
+
+    cov_volume = pe.Node(
+        fsl.maths.BinaryMaths(operation='div'),
+        name="cov_volume",
+        mem_gb=DEFAULT_MEMORY_MIN_GB,
+    )
+
+    cov_ribbon = pe.Node(
+        fsl.ApplyMask(),
+        name="cov_ribbon",
+        mem_gb=DEFAULT_MEMORY_MIN_GB,
+    )
+
+    cov_ribbon_mean = pe.Node(
+        fsl.ImageStats(op_string='-M'),
+        name="cov_ribbon_mean",
+        mem_gb=DEFAULT_MEMORY_MIN_GB,
+    )
+
+    cov_ribbon_std = pe.Node(
+        fsl.ImageStats(op_string='-S'),
+        name="cov_ribbon_std",
+        mem_gb=DEFAULT_MEMORY_MIN_GB,
+    )
+
+    cov_ribbon_norm = pe.Node(
+        fsl.maths.BinaryMaths(operation='div'),
+        name="cov_ribbon_norm",
+        mem_gb=DEFAULT_MEMORY_MIN_GB,
+    )
+
+    smooth_norm = pe.Node(
+        fsl.maths.MathsCommand(args="-bin -s 5"),
+        name="smooth_norm",
+        mem_gb=DEFAULT_MEMORY_MIN_GB,
+    )
+
+    merge_smooth_norm = pe.Node(
+        niu.Merge(1),
+        name="merge_smooth_norm",
+        mem_gb=DEFAULT_MEMORY_MIN_GB,
+        run_without_submitting=True,
+    )
+
+    cov_ribbon_norm_smooth = pe.Node(
+        fsl.maths.MultiImageMaths(op_string='-s 5 -div %s -dilD'),
+        name="cov_ribbon_norm_smooth",
+        mem_gb=DEFAULT_MEMORY_MIN_GB,
+    )
+
+    cov_norm = pe.Node(
+        fsl.maths.BinaryMaths(operation='div'),
+        name="cov_norm",
+        mem_gb=DEFAULT_MEMORY_MIN_GB,
+    )
+
+    cov_norm_modulate = pe.Node(
+        fsl.maths.BinaryMaths(operation='div'),
+        name="cov_norm_modulate",
+        mem_gb=DEFAULT_MEMORY_MIN_GB,
+    )
+
+    cov_norm_modulate_ribbon = pe.Node(
+        fsl.ApplyMask(),
+        name="cov_norm_modulate_ribbon",
+        mem_gb=DEFAULT_MEMORY_MIN_GB,
+    )
+
+    def _calc_upper_thr(in_stats):
+        return in_stats[0] + (in_stats[1] * 0.5)
+
+    upper_thr_val = pe.Node(
+        Function(
+            input_names=["in_stats"], output_names=["upper_thresh"], function=_calc_upper_thr
+        ),
+        name="upper_thr_val",
+        mem_gb=DEFAULT_MEMORY_MIN_GB,
+    )
+
+    def _calc_lower_thr(in_stats):
+        return in_stats[1] - (in_stats[0] * 0.5)
+
+    lower_thr_val = pe.Node(
+        Function(
+            input_names=["in_stats"], output_names=["lower_thresh"], function=_calc_lower_thr
+        ),
+        name="lower_thr_val",
+        mem_gb=DEFAULT_MEMORY_MIN_GB,
+    )
+
+    mod_ribbon_mean = pe.Node(
+        fsl.ImageStats(op_string='-M'),
+        name="mod_ribbon_mean",
+        mem_gb=DEFAULT_MEMORY_MIN_GB,
+    )
+
+    mod_ribbon_std = pe.Node(
+        fsl.ImageStats(op_string='-S'),
+        name="mod_ribbon_std",
+        mem_gb=DEFAULT_MEMORY_MIN_GB,
+    )
+
+    merge_mod_ribbon_stats = pe.Node(
+        niu.Merge(2),
+        name="merge_mod_ribbon_stats",
+        mem_gb=DEFAULT_MEMORY_MIN_GB,
+        run_without_submitting=True,
+    )
+
+    bin_mean_volume = pe.Node(
+        fsl.maths.UnaryMaths(operation="bin"),
+        name="bin_mean_volume",
+        mem_gb=DEFAULT_MEMORY_MIN_GB,
+    )
+
+    merge_goodvoxels_operands = pe.Node(
+        niu.Merge(2),
+        name="merge_goodvoxels_operands",
+        mem_gb=DEFAULT_MEMORY_MIN_GB,
+        run_without_submitting=True,
+    )
+
+    goodvoxels_thr = pe.Node(
+        fsl.maths.Threshold(),
+        name="goodvoxels_thr",
+        mem_gb=mem_gb,
+    )
+
+    goodvoxels_mask = pe.Node(
+        fsl.maths.MultiImageMaths(op_string='-bin -sub %s -mul -1'),
+        name="goodvoxels_mask",
+        mem_gb=mem_gb,
+    )
+
+    # make HCP-style "goodvoxels" mask in t1w space for filtering outlier voxels
+    # in bold timeseries, based on modulated normalized covariance
+    workflow.connect(
+        [
+            (inputnode, ribbon_boldsrc_xfm, [("anat_ribbon", "input_image")]),
+            (inputnode, stdev_volume, [("bold_file", "in_file")]),
+            (inputnode, mean_volume, [("bold_file", "in_file")]),
+            (mean_volume, ribbon_boldsrc_xfm, [("out_file", "reference_image")]),
+            (stdev_volume, cov_volume, [("out_file", "in_file")]),
+            (mean_volume, cov_volume, [("out_file", "operand_file")]),
+            (cov_volume, cov_ribbon, [("out_file", "in_file")]),
+            (ribbon_boldsrc_xfm, cov_ribbon, [("output_image", "mask_file")]),
+            (cov_ribbon, cov_ribbon_mean, [("out_file", "in_file")]),
+            (cov_ribbon, cov_ribbon_std, [("out_file", "in_file")]),
+            (cov_ribbon, cov_ribbon_norm, [("out_file", "in_file")]),
+            (cov_ribbon_mean, cov_ribbon_norm, [("out_stat", "operand_value")]),
+            (cov_ribbon_norm, smooth_norm, [("out_file", "in_file")]),
+            (smooth_norm, merge_smooth_norm, [("out_file", "in1")]),
+            (cov_ribbon_norm, cov_ribbon_norm_smooth, [("out_file", "in_file")]),
+            (merge_smooth_norm, cov_ribbon_norm_smooth, [("out", "operand_files")]),
+            (cov_ribbon_mean, cov_norm, [("out_stat", "operand_value")]),
+            (cov_volume, cov_norm, [("out_file", "in_file")]),
+            (cov_norm, cov_norm_modulate, [("out_file", "in_file")]),
+            (cov_ribbon_norm_smooth, cov_norm_modulate, [("out_file", "operand_file")]),
+            (cov_norm_modulate, cov_norm_modulate_ribbon, [("out_file", "in_file")]),
+            (ribbon_boldsrc_xfm, cov_norm_modulate_ribbon, [("output_image", "mask_file")]),
+            (cov_norm_modulate_ribbon, mod_ribbon_mean, [("out_file", "in_file")]),
+            (cov_norm_modulate_ribbon, mod_ribbon_std, [("out_file", "in_file")]),
+            (mod_ribbon_mean, merge_mod_ribbon_stats, [("out_stat", "in1")]),
+            (mod_ribbon_std, merge_mod_ribbon_stats, [("out_stat", "in2")]),
+            (merge_mod_ribbon_stats, upper_thr_val, [("out", "in_stats")]),
+            (merge_mod_ribbon_stats, lower_thr_val, [("out", "in_stats")]),
+            (mean_volume, bin_mean_volume, [("out_file", "in_file")]),
+            (upper_thr_val, goodvoxels_thr, [("upper_thresh", "thresh")]),
+            (cov_norm_modulate, goodvoxels_thr, [("out_file", "in_file")]),
+            (bin_mean_volume, merge_goodvoxels_operands, [("out_file", "in1")]),
+            (goodvoxels_thr, goodvoxels_mask, [("out_file", "in_file")]),
+            (merge_goodvoxels_operands, goodvoxels_mask, [("out", "operand_files")]),
+        ]
+    )
+
+    goodvoxels_ribbon_mask = pe.Node(
+        fsl.ApplyMask(),
+        name_source=['in_file'],
+        keep_extension=True,
+        name="goodvoxels_ribbon_mask",
+        mem_gb=DEFAULT_MEMORY_MIN_GB,
+    )
+
+    apply_goodvoxels_ribbon_mask = pe.Node(
+        fsl.ApplyMask(),
+        name_source=['in_file'],
+        keep_extension=True,
+        name="apply_goodvoxels_ribbon_mask",
+        mem_gb=mem_gb * 3,
+    )
+
+    # apply goodvoxels ribbon mask to bold
+    workflow.connect(
+        [
+            (goodvoxels_mask, goodvoxels_ribbon_mask, [("out_file", "in_file")]),
+            (ribbon_boldsrc_xfm, goodvoxels_ribbon_mask, [("output_image", "mask_file")]),
+            (goodvoxels_ribbon_mask, apply_goodvoxels_ribbon_mask, [("out_file", "mask_file")]),
+            (inputnode, apply_goodvoxels_ribbon_mask, [("bold_file", "in_file")]),
+            (apply_goodvoxels_ribbon_mask, outputnode, [("out_file", "masked_bold")]),
+            (goodvoxels_ribbon_mask, outputnode, [("out_file", "goodvoxels_ribbon")]),
+        ]
+    )
+
+    return workflow  # , apply_goodvoxels_ribbon_mask
+
+
+def connect_bold_surf_wf(
+    workflow,
+    inputnode,
+    outputnode,
+    get_fsnative,
+    itersource,
+    targets,
+    rename_src,
+    sampler,
+    itk2lta,
+    update_metadata,
+    apply_goodvoxels_or_rename,
+):
+    workflow.connect(
+        [
+            (
+                inputnode,
+                get_fsnative,
+                [("subject_id", "subject_id"), ("subjects_dir", "subjects_dir")],
+            ),
+            (inputnode, targets, [("subject_id", "subject_id")]),
+            (inputnode, rename_src, [("source_file", "in_file")]),
+            (inputnode, itk2lta, [("source_file", "src_file"), ("t1w2fsnative_xfm", "in_file")]),
+            (get_fsnative, itk2lta, [("brain", "dst_file")]),  # InfantFS: Use brain instead of T1
+            (inputnode, sampler, [("subjects_dir", "subjects_dir"), ("subject_id", "subject_id")]),
+            (itersource, targets, [("target", "space")]),
+            (itersource, rename_src, [("target", "subject")]),
+            (itk2lta, sampler, [("out", "reg_file")]),
+            (targets, sampler, [("out", "target_subject")]),
+            (apply_goodvoxels_or_rename, sampler, [("out_file", "source_file")]),
+            (update_metadata, outputnode, [("out_file", "surfaces")]),
+            (itersource, outputnode, [("target", "target")]),
+        ]
+    )
     return workflow
 
 
