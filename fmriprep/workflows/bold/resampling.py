--- conflicted
+++ resolved
@@ -617,15 +617,9 @@
 
     bold_rpt = pe.Node(SimpleBeforeAfter(), name='bold_rpt',
                        mem_gb=0.1)
-<<<<<<< HEAD
-    bold_rpt_ds = pe.Node(
-        DerivativesDataSink(base_directory=reportlets_dir, desc='preproc',
-                            keep_dtype=True), name='bold_rpt_ds',
-=======
     ds_report_bold = pe.Node(
         DerivativesDataSink(base_directory=reportlets_dir, desc='preproc',
                             keep_dtype=True), name='ds_report_bold',
->>>>>>> eef07cd1
         mem_gb=DEFAULT_MEMORY_MIN_GB,
         run_without_submitting=True
     )
