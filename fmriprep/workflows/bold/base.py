--- conflicted
+++ resolved
@@ -345,15 +345,9 @@
 
     outputnode = pe.Node(niu.IdentityInterface(
         fields=['bold_t1', 'bold_t1_ref', 'bold_mask_t1', 'bold_aseg_t1', 'bold_aparc_t1',
-<<<<<<< HEAD
                 'bold_mni', 'bold_mni_ref' 'bold_mask_mni', 'bold_aseg_mni', 'bold_aparc_mni',
                 'bold_cifti', 'cifti_variant', 'cifti_variant_key', 'confounds', 'surfaces',
-                't2s_map', 'aroma_noise_ics', 'melodic_mix', 'nonaggr_denoised_file']),
-=======
-                'bold_mni', 'bold_mni_ref' 'bold_mask_mni', 'bold_cifti',
-                'cifti_variant', 'cifti_variant_key', 'confounds', 'surfaces',
                 'aroma_noise_ics', 'melodic_mix', 'nonaggr_denoised_file']),
->>>>>>> 11aa6421
         name='outputnode')
 
     # BOLD buffer: an identity used as a pointer to either the original BOLD
@@ -689,15 +683,9 @@
         workflow.connect([
             (inputnode, bold_mni_trans_wf, [
                 ('bold_file', 'inputnode.name_source'),
-<<<<<<< HEAD
                 ('t1_2_mni_forward_transform', 'inputnode.t1_2_mni_forward_transform'),
                 ('t1_aseg', 'inputnode.bold_aseg'),
                 ('t1_aparc', 'inputnode.bold_aparc')]),
-            (bold_split, bold_mni_trans_wf, [
-                ('out_files', 'inputnode.bold_split')]),
-=======
-                ('t1_2_mni_forward_transform', 'inputnode.t1_2_mni_forward_transform')]),
->>>>>>> 11aa6421
             (bold_hmc_wf, bold_mni_trans_wf, [
                 ('outputnode.xforms', 'inputnode.hmc_xforms')]),
             (bold_reg_wf, bold_mni_trans_wf, [
@@ -708,16 +696,9 @@
                 ('outputnode.out_warp', 'inputnode.fieldwarp')]),
             (bold_mni_trans_wf, outputnode, [('outputnode.bold_mni', 'bold_mni'),
                                              ('outputnode.bold_mni_ref', 'bold_mni_ref'),
-<<<<<<< HEAD
                                              ('outputnode.bold_mask_mni', 'bold_mask_mni'),
                                              ('outputnode.bold_aseg_mni', 'bold_aseg_mni'),
                                              ('outputnode.bold_aparc_mni', 'bold_aparc_mni')]),
-            (bold_bold_trans_wf, carpetplot_wf, [
-                ('outputnode.bold', 'inputnode.bold'),
-                ('outputnode.bold_mask', 'inputnode.bold_mask')]),
-=======
-                                             ('outputnode.bold_mask_mni', 'bold_mask_mni')]),
->>>>>>> 11aa6421
             (inputnode, carpetplot_wf, [
                 ('t1_2_mni_reverse_transform', 'inputnode.t1_2_mni_reverse_transform')]),
             (bold_bold_trans_wf if not multiecho else bold_t2s_wf, carpetplot_wf, [
