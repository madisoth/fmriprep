# -*- coding: utf-8 -*-
# emacs: -*- mode: python; py-indent-offset: 4; indent-tabs-mode: nil -*-
# vi: set ft=python sts=4 ts=4 sw=4 et:
"""
Orchestrating the BOLD-preprocessing workflow
^^^^^^^^^^^^^^^^^^^^^^^^^^^^^^^^^^^^^^^^^^^^^

.. autofunction:: init_func_preproc_wf
.. autofunction:: init_func_derivatives_wf

"""

import os

import nibabel as nb
from nipype import logging

from nipype.interfaces.fsl import Split as FSLSplit
from nipype.pipeline import engine as pe
from nipype.interfaces import utility as niu

from niworkflows.engine.workflows import LiterateWorkflow as Workflow
from niworkflows.interfaces.cifti import GenerateCifti, CiftiNameSource
from niworkflows.interfaces.surf import GiftiNameSource

from ...utils.meepi import combine_meepi_source

from ...interfaces import DerivativesDataSink
from ...interfaces.reports import FunctionalSummary

# BOLD workflows
from .confounds import init_bold_confs_wf, init_carpetplot_wf
from .hmc import init_bold_hmc_wf
from .stc import init_bold_stc_wf
from .t2s import init_bold_t2s_wf
from .registration import init_bold_t1_trans_wf, init_bold_reg_wf
from .resampling import (
    init_bold_surf_wf,
    init_bold_mni_trans_wf,
    init_bold_preproc_trans_wf,
)
from .util import init_bold_reference_wf

DEFAULT_MEMORY_MIN_GB = 0.01
LOGGER = logging.getLogger('nipype.workflow')


def init_func_preproc_wf(bold_file, ignore, freesurfer,
                         use_bbr, t2s_coreg, bold2t1w_dof, reportlets_dir,
                         output_spaces, template, output_dir, omp_nthreads,
                         fmap_bspline, fmap_demean, use_syn, force_syn,
<<<<<<< HEAD
                         use_aroma, ignore_aroma_err, aroma_melodic_dim,
                         return_all_components, fd_spike_thr, dv_spike_thr,
=======
                         use_aroma, err_on_aroma_warn, aroma_melodic_dim,
>>>>>>> 4470ffb5
                         medial_surface_nan, cifti_output,
                         debug, low_mem, template_out_grid,
                         layout=None, num_bold=1):
    """
    This workflow controls the functional preprocessing stages of FMRIPREP.

    .. workflow::
        :graph2use: orig
        :simple_form: yes

        from fmriprep.workflows.bold import init_func_preproc_wf
        wf = init_func_preproc_wf('/completely/made/up/path/sub-01_task-nback_bold.nii.gz',
                                  omp_nthreads=1,
                                  ignore=[],
                                  freesurfer=True,
                                  reportlets_dir='.',
                                  output_dir='.',
                                  template='MNI152NLin2009cAsym',
                                  output_spaces=['T1w', 'fsnative',
                                                 'template', 'fsaverage5'],
                                  debug=False,
                                  use_bbr=True,
                                  t2s_coreg=False,
                                  bold2t1w_dof=9,
                                  fmap_bspline=True,
                                  fmap_demean=True,
                                  use_syn=True,
                                  force_syn=True,
                                  low_mem=False,
                                  template_out_grid='native',
                                  medial_surface_nan=False,
                                  cifti_output=False,
                                  use_aroma=False,
                                  err_on_aroma_warn=False,
                                  aroma_melodic_dim=-200,
                                  num_bold=1)

    **Parameters**

        bold_file : str
            BOLD series NIfTI file
        ignore : list
            Preprocessing steps to skip (may include "slicetiming", "fieldmaps")
        freesurfer : bool
            Enable FreeSurfer functional registration (bbregister) and resampling
            BOLD series to FreeSurfer surface meshes.
        use_bbr : bool or None
            Enable/disable boundary-based registration refinement.
            If ``None``, test BBR result for distortion before accepting.
            When using ``t2s_coreg``, BBR will be enabled by default unless
            explicitly specified otherwise.
        t2s_coreg : bool
            For multiecho EPI, use the calculated T2*-map for T2*-driven coregistration
        bold2t1w_dof : 6, 9 or 12
            Degrees-of-freedom for BOLD-T1w registration
        reportlets_dir : str
            Directory in which to save reportlets
        output_spaces : list
            List of output spaces functional images are to be resampled to.
            Some parts of pipeline will only be instantiated for some output spaces.

            Valid spaces:

                - T1w
                - template
                - fsnative
                - fsaverage (or other pre-existing FreeSurfer templates)
        template : str
            Name of template targeted by ``template`` output space
        output_dir : str
            Directory in which to save derivatives
        omp_nthreads : int
            Maximum number of threads an individual process may use
        fmap_bspline : bool
            **Experimental**: Fit B-Spline field using least-squares
        fmap_demean : bool
            Demean voxel-shift map during unwarp
        use_syn : bool
            **Experimental**: Enable ANTs SyN-based susceptibility distortion correction (SDC).
            If fieldmaps are present and enabled, this is not run, by default.
        force_syn : bool
            **Temporary**: Always run SyN-based SDC
        use_aroma : bool
            Perform ICA-AROMA on MNI-resampled functional series
        err_on_aroma_warn : bool
            Do not fail on ICA-AROMA errors
        return_all_components
            Return all CompCor component time series instead of the top fraction
        fd_spike_thr
            Criterion for flagging framewise displacement outliers
        dv_spike_thr
            Criterion for flagging DVARS outliers
        medial_surface_nan : bool
            Replace medial wall values with NaNs on functional GIFTI files
        cifti_output : bool
            Generate bold CIFTI file in output spaces
        debug : bool
            Enable debugging outputs
        low_mem : bool
            Write uncompressed .nii files in some cases to reduce memory usage
        template_out_grid : str
            Keyword ('native', '1mm' or '2mm') or path of custom reference
            image for normalization
        layout : BIDSLayout
            BIDSLayout structure to enable metadata retrieval
        num_bold : int
            Total number of BOLD files that have been set for preprocessing
            (default is 1)

    **Inputs**

        bold_file
            BOLD series NIfTI file
        t1_preproc
            Bias-corrected structural template image
        t1_brain
            Skull-stripped ``t1_preproc``
        t1_mask
            Mask of the skull-stripped template image
        t1_seg
            Segmentation of preprocessed structural image, including
            gray-matter (GM), white-matter (WM) and cerebrospinal fluid (CSF)
        t1_tpms
            List of tissue probability maps in T1w space
        t1_2_mni_forward_transform
            ANTs-compatible affine-and-warp transform file
        t1_2_mni_reverse_transform
            ANTs-compatible affine-and-warp transform file (inverse)
        subjects_dir
            FreeSurfer SUBJECTS_DIR
        subject_id
            FreeSurfer subject ID
        t1_2_fsnative_forward_transform
            LTA-style affine matrix translating from T1w to FreeSurfer-conformed subject space
        t1_2_fsnative_reverse_transform
            LTA-style affine matrix translating from FreeSurfer-conformed subject space to T1w


    **Outputs**

        bold_t1
            BOLD series, resampled to T1w space
        bold_mask_t1
            BOLD series mask in T1w space
        bold_mni
            BOLD series, resampled to template space
        bold_mask_mni
            BOLD series mask in template space
        confounds
            TSV of confounds
        surfaces
            BOLD series, resampled to FreeSurfer surfaces
        aroma_noise_ics
            Noise components identified by ICA-AROMA
        melodic_mix
            FSL MELODIC mixing matrix
        bold_cifti
            BOLD CIFTI image
        cifti_variant
            combination of target spaces for `bold_cifti`


    **Subworkflows**

        * :py:func:`~fmriprep.workflows.bold.util.init_bold_reference_wf`
        * :py:func:`~fmriprep.workflows.bold.stc.init_bold_stc_wf`
        * :py:func:`~fmriprep.workflows.bold.hmc.init_bold_hmc_wf`
        * :py:func:`~fmriprep.workflows.bold.t2s.init_bold_t2s_wf`
        * :py:func:`~fmriprep.workflows.bold.registration.init_bold_t1_trans_wf`
        * :py:func:`~fmriprep.workflows.bold.registration.init_bold_reg_wf`
        * :py:func:`~fmriprep.workflows.bold.confounds.init_bold_confounds_wf`
        * :py:func:`~fmriprep.workflows.bold.confounds.init_ica_aroma_wf`
        * :py:func:`~fmriprep.workflows.bold.resampling.init_bold_mni_trans_wf`
        * :py:func:`~fmriprep.workflows.bold.resampling.init_bold_preproc_trans_wf`
        * :py:func:`~fmriprep.workflows.bold.resampling.init_bold_surf_wf`
        * :py:func:`~fmriprep.workflows.fieldmap.pepolar.init_pepolar_unwarp_wf`
        * :py:func:`~fmriprep.workflows.fieldmap.init_fmap_estimator_wf`
        * :py:func:`~fmriprep.workflows.fieldmap.init_sdc_unwarp_wf`
        * :py:func:`~fmriprep.workflows.fieldmap.init_nonlinear_sdc_wf`

    """
    from ..fieldmap.base import init_sdc_wf  # Avoid circular dependency (#1066)

    ref_file = bold_file
    mem_gb = {'filesize': 1, 'resampled': 1, 'largemem': 1}
    bold_tlen = 10
    multiecho = isinstance(bold_file, list)

    if multiecho:
        tes = [layout.get_metadata(echo)['EchoTime'] for echo in bold_file]
        ref_file = dict(zip(tes, bold_file))[min(tes)]

    if os.path.isfile(ref_file):
        bold_tlen, mem_gb = _create_mem_gb(ref_file)

    wf_name = _get_wf_name(ref_file)
    LOGGER.log(25, ('Creating bold processing workflow for "%s" (%.2f GB / %d TRs). '
                    'Memory resampled/largemem=%.2f/%.2f GB.'),
               ref_file, mem_gb['filesize'], bold_tlen, mem_gb['resampled'], mem_gb['largemem'])

    sbref_file = None
    # For doc building purposes
    if not hasattr(layout, 'parse_file_entities'):
        LOGGER.log(25, 'No valid layout: building empty workflow.')
        metadata = {
            'RepetitionTime': 2.0,
            'SliceTiming': [0.0, 0.1, 0.2, 0.3, 0.4, 0.5, 0.6, 0.7, 0.8, 0.9],
            'PhaseEncodingDirection': 'j',
        }
        fmaps = [{
            'suffix': 'phasediff',
            'phasediff': 'sub-03/ses-2/fmap/sub-03_ses-2_run-1_phasediff.nii.gz',
            'magnitude1': 'sub-03/ses-2/fmap/sub-03_ses-2_run-1_magnitude1.nii.gz',
            'magnitude2': 'sub-03/ses-2/fmap/sub-03_ses-2_run-1_magnitude2.nii.gz',
        }]
        run_stc = True
        multiecho = False
    else:
        # Find associated sbref, if possible
        entities = layout.parse_file_entities(ref_file)
        entities['suffix'] = 'sbref'
        files = layout.get(return_type='file', extensions=['nii', 'nii.gz'], **entities)
        refbase = os.path.basename(ref_file)
        if 'sbref' in ignore:
            LOGGER.info("Single-band reference files ignored.")
        elif files and multiecho:
            LOGGER.warning("Single-band reference found, but not supported in "
                           "multi-echo workflows at this time. Ignoring.")
        elif files:
            sbref_file = files[0]
            sbbase = os.path.basename(sbref_file)
            if len(files) > 1:
                LOGGER.warning(
                    "Multiple single-band reference files found for {}; using "
                    "{}".format(refbase, sbbase))
            else:
                LOGGER.log(25, "Using single-band reference file {}".format(sbbase))
        else:
            LOGGER.log(25, "No single-band-reference found for {}".format(refbase))

        metadata = layout.get_metadata(ref_file)

        # Find fieldmaps. Options: (phase1|phase2|phasediff|epi|fieldmap|syn)
        fmaps = []
        if 'fieldmaps' not in ignore:
            fmaps = layout.get_fieldmap(ref_file, return_list=True)
            for fmap in fmaps:
                fmap['metadata'] = layout.get_metadata(fmap[fmap['suffix']])

        # Run SyN if forced or in the absence of fieldmap correction
        if force_syn or (use_syn and not fmaps):
            fmaps.append({'suffix': 'syn'})

        # Short circuits: (True and True and (False or 'TooShort')) == 'TooShort'
        run_stc = ("SliceTiming" in metadata and
                   'slicetiming' not in ignore and
                   (_get_series_len(ref_file) > 4 or "TooShort"))

    # Check if MEEPI for T2* coregistration target
    if t2s_coreg and not multiecho:
        LOGGER.warning("No multiecho BOLD images found for T2* coregistration. "
                       "Using standard EPI-T1 coregistration.")
        t2s_coreg = False

    # By default, force-bbr for t2s_coreg unless user specifies otherwise
    if t2s_coreg and use_bbr is None:
        use_bbr = True

    # Build workflow
    workflow = Workflow(name=wf_name)
    workflow.__desc__ = """

Functional data preprocessing

: For each of the {num_bold} BOLD runs found per subject (across all
tasks and sessions), the following preprocessing was performed.
""".format(num_bold=num_bold)

    workflow.__postdesc__ = """\
All resamplings can be performed with *a single interpolation
step* by composing all the pertinent transformations (i.e. head-motion
transform matrices, susceptibility distortion correction when available,
and co-registrations to anatomical and template spaces).
Gridded (volumetric) resamplings were performed using `antsApplyTransforms` (ANTs),
configured with Lanczos interpolation to minimize the smoothing
effects of other kernels [@lanczos].
Non-gridded (surface) resamplings were performed using `mri_vol2surf`
(FreeSurfer).
"""

    inputnode = pe.Node(niu.IdentityInterface(
        fields=['bold_file', 'sbref_file', 'subjects_dir', 'subject_id',
                't1_preproc', 't1_brain', 't1_mask', 't1_seg', 't1_tpms',
                't1_aseg', 't1_aparc',
                't1_2_mni_forward_transform', 't1_2_mni_reverse_transform',
                't1_2_fsnative_forward_transform', 't1_2_fsnative_reverse_transform']),
        name='inputnode')
    inputnode.inputs.bold_file = bold_file
    if sbref_file is not None:
        inputnode.inputs.sbref_file = sbref_file

    outputnode = pe.Node(niu.IdentityInterface(
        fields=['bold_t1', 'bold_t1_ref', 'bold_mask_t1', 'bold_aseg_t1', 'bold_aparc_t1',
                'bold_mni', 'bold_mni_ref' 'bold_mask_mni', 'bold_aseg_mni', 'bold_aparc_mni',
                'bold_cifti', 'cifti_variant', 'cifti_variant_key', 'confounds', 'surfaces',
                'aroma_noise_ics', 'melodic_mix', 'nonaggr_denoised_file',
                'tcompcor_metadata', 'acompcor_metadata']),
        name='outputnode')

    # BOLD buffer: an identity used as a pointer to either the original BOLD
    # or the STC'ed one for further use.
    boldbuffer = pe.Node(niu.IdentityInterface(fields=['bold_file']), name='boldbuffer')

    summary = pe.Node(
        FunctionalSummary(output_spaces=output_spaces,
                          slice_timing=run_stc,
                          registration='FreeSurfer' if freesurfer else 'FSL',
                          registration_dof=bold2t1w_dof,
                          pe_direction=metadata.get("PhaseEncodingDirection"),
                          tr=metadata.get("RepetitionTime")),
        name='summary', mem_gb=DEFAULT_MEMORY_MIN_GB, run_without_submitting=True)

    func_derivatives_wf = init_func_derivatives_wf(output_dir=output_dir,
                                                   output_spaces=output_spaces,
                                                   template=template,
                                                   freesurfer=freesurfer,
                                                   use_aroma=use_aroma,
                                                   cifti_output=cifti_output)

    workflow.connect([
        (outputnode, func_derivatives_wf, [
            ('bold_t1', 'inputnode.bold_t1'),
            ('bold_t1_ref', 'inputnode.bold_t1_ref'),
            ('bold_aseg_t1', 'inputnode.bold_aseg_t1'),
            ('bold_aparc_t1', 'inputnode.bold_aparc_t1'),
            ('bold_mask_t1', 'inputnode.bold_mask_t1'),
            ('bold_mni', 'inputnode.bold_mni'),
            ('bold_mni_ref', 'inputnode.bold_mni_ref'),
            ('bold_aseg_mni', 'inputnode.bold_aseg_mni'),
            ('bold_aparc_mni', 'inputnode.bold_aparc_mni'),
            ('bold_mask_mni', 'inputnode.bold_mask_mni'),
            ('confounds', 'inputnode.confounds'),
            ('surfaces', 'inputnode.surfaces'),
            ('aroma_noise_ics', 'inputnode.aroma_noise_ics'),
            ('melodic_mix', 'inputnode.melodic_mix'),
            ('nonaggr_denoised_file', 'inputnode.nonaggr_denoised_file'),
            ('bold_cifti', 'inputnode.bold_cifti'),
            ('cifti_variant', 'inputnode.cifti_variant'),
            ('cifti_variant_key', 'inputnode.cifti_variant_key'),
            ('tcompcor_metadata', 'inputnode.tcompcor_metadata'),
            ('acompcor_metadata', 'inputnode.acompcor_metadata')
        ]),
    ])

    # Generate a tentative boldref
    bold_reference_wf = init_bold_reference_wf(omp_nthreads=omp_nthreads)

    # Top-level BOLD splitter
    bold_split = pe.Node(FSLSplit(dimension='t'), name='bold_split',
                         mem_gb=mem_gb['filesize'] * 3)

    # HMC on the BOLD
    bold_hmc_wf = init_bold_hmc_wf(name='bold_hmc_wf',
                                   mem_gb=mem_gb['filesize'],
                                   omp_nthreads=omp_nthreads)

    # calculate BOLD registration to T1w
    bold_reg_wf = init_bold_reg_wf(name='bold_reg_wf',
                                   freesurfer=freesurfer,
                                   use_bbr=use_bbr,
                                   bold2t1w_dof=bold2t1w_dof,
                                   mem_gb=mem_gb['resampled'],
                                   omp_nthreads=omp_nthreads,
                                   use_compression=False)

    # apply BOLD registration to T1w
    bold_t1_trans_wf = init_bold_t1_trans_wf(name='bold_t1_trans_wf',
                                             freesurfer=freesurfer,
                                             use_fieldwarp=(fmaps is not None or use_syn),
                                             multiecho=multiecho,
                                             mem_gb=mem_gb['resampled'],
                                             omp_nthreads=omp_nthreads,
                                             use_compression=False)

    # get confounds
    bold_confounds_wf = init_bold_confs_wf(
        mem_gb=mem_gb['largemem'],
        metadata=metadata,
        return_all_components=return_all_components,
        fd_spike_thr=fd_spike_thr,
        dv_spike_thr=dv_spike_thr,
        name='bold_confounds_wf')
    bold_confounds_wf.get_node('inputnode').inputs.t1_transform_flags = [False]

    # Apply transforms in 1 shot
    # Only use uncompressed output if AROMA is to be run
    bold_bold_trans_wf = init_bold_preproc_trans_wf(
        mem_gb=mem_gb['resampled'],
        omp_nthreads=omp_nthreads,
        use_compression=not low_mem,
        use_fieldwarp=(fmaps is not None or use_syn),
        name='bold_bold_trans_wf'
    )
    bold_bold_trans_wf.inputs.inputnode.name_source = ref_file

    # SLICE-TIME CORRECTION (or bypass) #############################################
    if run_stc is True:  # bool('TooShort') == True, so check True explicitly
        bold_stc_wf = init_bold_stc_wf(name='bold_stc_wf', metadata=metadata)
        workflow.connect([
            (bold_reference_wf, bold_stc_wf, [
                ('outputnode.skip_vols', 'inputnode.skip_vols')]),
            (bold_stc_wf, boldbuffer, [('outputnode.stc_file', 'bold_file')]),
        ])
        if not multiecho:
            workflow.connect([
                (bold_reference_wf, bold_stc_wf, [
                    ('outputnode.bold_file', 'inputnode.bold_file')])])
        else:  # for meepi, iterate through stc_wf for all workflows
            meepi_echos = boldbuffer.clone(name='meepi_echos')
            meepi_echos.iterables = ('bold_file', bold_file)
            workflow.connect([
                (meepi_echos, bold_stc_wf, [('bold_file', 'inputnode.bold_file')])])
    elif not multiecho:  # STC is too short or False
        # bypass STC from original BOLD to the splitter through boldbuffer
        workflow.connect([
            (bold_reference_wf, boldbuffer, [('outputnode.bold_file', 'bold_file')])])
    else:
        # for meepi, iterate over all meepi echos to boldbuffer
        boldbuffer.iterables = ('bold_file', bold_file)

    # SDC (SUSCEPTIBILITY DISTORTION CORRECTION) or bypass ##########################
    bold_sdc_wf = init_sdc_wf(
        fmaps, metadata, omp_nthreads=omp_nthreads,
        debug=debug, fmap_demean=fmap_demean, fmap_bspline=fmap_bspline)
    bold_sdc_wf.inputs.inputnode.template = template

    if not fmaps:
        LOGGER.warning('SDC: no fieldmaps found or they were ignored (%s).',
                       ref_file)
    elif fmaps[0]['suffix'] == 'syn':
        LOGGER.warning(
            'SDC: no fieldmaps found or they were ignored. '
            'Using EXPERIMENTAL "fieldmap-less SyN" correction '
            'for dataset %s.', ref_file)
    else:
        LOGGER.log(25, 'SDC: fieldmap estimation of type "%s" intended for %s found.',
                   fmaps[0]['suffix'], ref_file)

    # MULTI-ECHO EPI DATA #############################################
    if multiecho:
        from .util import init_skullstrip_bold_wf
        skullstrip_bold_wf = init_skullstrip_bold_wf(name='skullstrip_bold_wf')

        inputnode.inputs.bold_file = ref_file  # Replace reference w first echo

        join_echos = pe.JoinNode(niu.IdentityInterface(fields=['bold_files']),
                                 joinsource=('meepi_echos' if run_stc is True else 'boldbuffer'),
                                 joinfield=['bold_files'],
                                 name='join_echos')

        # create optimal combination, adaptive T2* map
        bold_t2s_wf = init_bold_t2s_wf(echo_times=tes,
                                       mem_gb=mem_gb['resampled'],
                                       omp_nthreads=omp_nthreads,
                                       t2s_coreg=t2s_coreg,
                                       name='bold_t2smap_wf')

        workflow.connect([
            (skullstrip_bold_wf, join_echos, [
                ('outputnode.skull_stripped_file', 'bold_files')]),
            (join_echos, bold_t2s_wf, [
                ('bold_files', 'inputnode.bold_file')]),
        ])

    # MAIN WORKFLOW STRUCTURE #######################################################
    workflow.connect([
        # Generate early reference
        (inputnode, bold_reference_wf, [('bold_file', 'inputnode.bold_file'),
                                        ('sbref_file', 'inputnode.sbref_file')]),
        # BOLD buffer has slice-time corrected if it was run, original otherwise
        (boldbuffer, bold_split, [('bold_file', 'in_file')]),
        # HMC
        (bold_reference_wf, bold_hmc_wf, [
            ('outputnode.raw_ref_image', 'inputnode.raw_ref_image'),
            ('outputnode.bold_file', 'inputnode.bold_file')]),
        # EPI-T1 registration workflow
        (inputnode, bold_reg_wf, [
            ('t1_brain', 'inputnode.t1_brain'),
            ('t1_seg', 'inputnode.t1_seg'),
            # Undefined if --no-freesurfer, but this is safe
            ('subjects_dir', 'inputnode.subjects_dir'),
            ('subject_id', 'inputnode.subject_id'),
            ('t1_2_fsnative_reverse_transform', 'inputnode.t1_2_fsnative_reverse_transform')]),
        (inputnode, bold_t1_trans_wf, [
            ('bold_file', 'inputnode.name_source'),
            ('t1_brain', 'inputnode.t1_brain'),
            ('t1_mask', 'inputnode.t1_mask'),
            ('t1_aseg', 'inputnode.t1_aseg'),
            ('t1_aparc', 'inputnode.t1_aparc')]),
        # unused if multiecho, but this is safe
        (bold_hmc_wf, bold_t1_trans_wf, [('outputnode.xforms', 'inputnode.hmc_xforms')]),
        (bold_reg_wf, bold_t1_trans_wf, [
            ('outputnode.itk_bold_to_t1', 'inputnode.itk_bold_to_t1')]),
        (bold_t1_trans_wf, outputnode, [('outputnode.bold_t1', 'bold_t1'),
                                        ('outputnode.bold_t1_ref', 'bold_t1_ref'),
                                        ('outputnode.bold_aseg_t1', 'bold_aseg_t1'),
                                        ('outputnode.bold_aparc_t1', 'bold_aparc_t1')]),
        (bold_reg_wf, summary, [('outputnode.fallback', 'fallback')]),
        # SDC (or pass-through workflow)
        (inputnode, bold_sdc_wf, [
            ('t1_brain', 'inputnode.t1_brain'),
            ('t1_2_mni_reverse_transform', 'inputnode.t1_2_mni_reverse_transform')]),
        (bold_reference_wf, bold_sdc_wf, [
            ('outputnode.ref_image', 'inputnode.bold_ref'),
            ('outputnode.ref_image_brain', 'inputnode.bold_ref_brain'),
            ('outputnode.bold_mask', 'inputnode.bold_mask')]),
        # For t2s_coreg, replace EPI-to-T1w registration inputs
        (bold_sdc_wf if not t2s_coreg else bold_t2s_wf, bold_reg_wf, [
            ('outputnode.bold_ref_brain', 'inputnode.ref_bold_brain')]),
        (bold_sdc_wf if not t2s_coreg else bold_t2s_wf, bold_t1_trans_wf, [
            ('outputnode.bold_ref_brain', 'inputnode.ref_bold_brain'),
            ('outputnode.bold_mask', 'inputnode.ref_bold_mask')]),
        (bold_sdc_wf, bold_t1_trans_wf, [
            ('outputnode.out_warp', 'inputnode.fieldwarp')]),
        (bold_sdc_wf, bold_bold_trans_wf, [
            ('outputnode.out_warp', 'inputnode.fieldwarp'),
            ('outputnode.bold_mask', 'inputnode.bold_mask')]),
        (bold_sdc_wf, summary, [('outputnode.method', 'distortion_correction')]),
        # Connect bold_confounds_wf
        (inputnode, bold_confounds_wf, [('t1_tpms', 'inputnode.t1_tpms'),
                                        ('t1_mask', 'inputnode.t1_mask')]),
        (bold_hmc_wf, bold_confounds_wf, [
            ('outputnode.movpar_file', 'inputnode.movpar_file')]),
        (bold_reg_wf, bold_confounds_wf, [
            ('outputnode.itk_t1_to_bold', 'inputnode.t1_bold_xform')]),
        (bold_reference_wf, bold_confounds_wf, [
            ('outputnode.skip_vols', 'inputnode.skip_vols')]),
        (bold_confounds_wf, outputnode, [
            ('outputnode.confounds_file', 'confounds'),
        ]),
        (bold_confounds_wf, outputnode, [
            ('outputnode.acompcor_metadata', 'acompcor_metadata'),
        ]),
        (bold_confounds_wf, outputnode, [
            ('outputnode.tcompcor_metadata', 'tcompcor_metadata'),
        ]),
        # Connect bold_bold_trans_wf
        (bold_split, bold_bold_trans_wf, [
            ('out_files', 'inputnode.bold_file')]),
        (bold_hmc_wf, bold_bold_trans_wf, [
            ('outputnode.xforms', 'inputnode.hmc_xforms')]),
        # Summary
        (outputnode, summary, [('confounds', 'confounds_file')]),
    ])

    # for standard EPI data, pass along correct file
    if not multiecho:
        workflow.connect([
            (inputnode, func_derivatives_wf, [
                ('bold_file', 'inputnode.source_file')]),
            (bold_bold_trans_wf, bold_confounds_wf, [
                ('outputnode.bold', 'inputnode.bold'),
                ('outputnode.bold_mask', 'inputnode.bold_mask')]),
            (bold_split, bold_t1_trans_wf, [
                ('out_files', 'inputnode.bold_split')]),
        ])
    else:  # for meepi, create and use optimal combination
        workflow.connect([
            # update name source for optimal combination
            (inputnode, func_derivatives_wf, [
                (('bold_file', combine_meepi_source), 'inputnode.source_file')]),
            (bold_bold_trans_wf, skullstrip_bold_wf, [
                ('outputnode.bold', 'inputnode.in_file')]),
            (bold_t2s_wf, bold_confounds_wf, [
                ('outputnode.bold', 'inputnode.bold'),
                ('outputnode.bold_mask', 'inputnode.bold_mask')]),
            (bold_t2s_wf, bold_t1_trans_wf, [
                ('outputnode.bold', 'inputnode.bold_split')]),
        ])

    if fmaps:
        from ..fieldmap.unwarp import init_fmap_unwarp_report_wf
        sdc_type = fmaps[0]['suffix']

        # Report on BOLD correction
        fmap_unwarp_report_wf = init_fmap_unwarp_report_wf(
            suffix='sdc_%s' % sdc_type)
        workflow.connect([
            (inputnode, fmap_unwarp_report_wf, [
                ('t1_seg', 'inputnode.in_seg')]),
            (bold_reference_wf, fmap_unwarp_report_wf, [
                ('outputnode.ref_image', 'inputnode.in_pre')]),
            (bold_reg_wf, fmap_unwarp_report_wf, [
                ('outputnode.itk_t1_to_bold', 'inputnode.in_xfm')]),
            (bold_sdc_wf, fmap_unwarp_report_wf, [
                ('outputnode.bold_ref', 'inputnode.in_post')]),
        ])

        if force_syn and sdc_type != 'syn':
            syn_unwarp_report_wf = init_fmap_unwarp_report_wf(
                suffix='forcedsyn', name='syn_unwarp_report_wf')
            workflow.connect([
                (inputnode, syn_unwarp_report_wf, [
                    ('t1_seg', 'inputnode.in_seg')]),
                (bold_reference_wf, syn_unwarp_report_wf, [
                    ('outputnode.ref_image', 'inputnode.in_pre')]),
                (bold_reg_wf, syn_unwarp_report_wf, [
                    ('outputnode.itk_t1_to_bold', 'inputnode.in_xfm')]),
                (bold_sdc_wf, syn_unwarp_report_wf, [
                    ('outputnode.syn_bold_ref', 'inputnode.in_post')]),
            ])

    # Map final BOLD mask into T1w space (if required)
    if 'T1w' in output_spaces:
        from niworkflows.interfaces.fixes import (
            FixHeaderApplyTransforms as ApplyTransforms
        )

        boldmask_to_t1w = pe.Node(
            ApplyTransforms(interpolation='MultiLabel', float=True),
            name='boldmask_to_t1w', mem_gb=0.1
        )
        workflow.connect([
            (bold_reg_wf, boldmask_to_t1w, [
                ('outputnode.itk_bold_to_t1', 'transforms')]),
            (bold_t1_trans_wf, boldmask_to_t1w, [
                ('outputnode.bold_mask_t1', 'reference_image')]),
            (bold_bold_trans_wf if not multiecho else bold_t2s_wf, boldmask_to_t1w, [
                ('outputnode.bold_mask', 'input_image')]),
            (boldmask_to_t1w, outputnode, [
                ('output_image', 'bold_mask_t1')]),
        ])

    if 'template' in output_spaces:
        # Apply transforms in 1 shot
        # Only use uncompressed output if AROMA is to be run
        bold_mni_trans_wf = init_bold_mni_trans_wf(
            template=template,
            freesurfer=freesurfer,
            mem_gb=mem_gb['resampled'],
            omp_nthreads=omp_nthreads,
            template_out_grid=template_out_grid,
            use_compression=not low_mem,
            use_fieldwarp=fmaps is not None,
            name='bold_mni_trans_wf'
        )
        carpetplot_wf = init_carpetplot_wf(
            mem_gb=mem_gb['resampled'],
            metadata=metadata,
            name='carpetplot_wf')

        workflow.connect([
            (inputnode, bold_mni_trans_wf, [
                ('bold_file', 'inputnode.name_source'),
                ('t1_2_mni_forward_transform', 'inputnode.t1_2_mni_forward_transform'),
                ('t1_aseg', 'inputnode.bold_aseg'),
                ('t1_aparc', 'inputnode.bold_aparc')]),
            (bold_hmc_wf, bold_mni_trans_wf, [
                ('outputnode.xforms', 'inputnode.hmc_xforms')]),
            (bold_reg_wf, bold_mni_trans_wf, [
                ('outputnode.itk_bold_to_t1', 'inputnode.itk_bold_to_t1')]),
            (bold_bold_trans_wf if not multiecho else bold_t2s_wf, bold_mni_trans_wf, [
                ('outputnode.bold_mask', 'inputnode.bold_mask')]),
            (bold_sdc_wf, bold_mni_trans_wf, [
                ('outputnode.out_warp', 'inputnode.fieldwarp')]),
            (bold_mni_trans_wf, outputnode, [('outputnode.bold_mni', 'bold_mni'),
                                             ('outputnode.bold_mni_ref', 'bold_mni_ref'),
                                             ('outputnode.bold_mask_mni', 'bold_mask_mni'),
                                             ('outputnode.bold_aseg_mni', 'bold_aseg_mni'),
                                             ('outputnode.bold_aparc_mni', 'bold_aparc_mni')]),
            (inputnode, carpetplot_wf, [
                ('t1_2_mni_reverse_transform', 'inputnode.t1_2_mni_reverse_transform')]),
            (bold_bold_trans_wf if not multiecho else bold_t2s_wf, carpetplot_wf, [
                ('outputnode.bold', 'inputnode.bold'),
                ('outputnode.bold_mask', 'inputnode.bold_mask')]),
            (bold_reg_wf, carpetplot_wf, [
                ('outputnode.itk_t1_to_bold', 'inputnode.t1_bold_xform')]),
            (bold_confounds_wf, carpetplot_wf, [
                ('outputnode.confounds_file', 'inputnode.confounds_file')]),
        ])

        if not multiecho:
            workflow.connect([
                (bold_split, bold_mni_trans_wf, [
                    ('out_files', 'inputnode.bold_split')])
            ])
        else:
            split_opt_comb = bold_split.clone(name='split_opt_comb')
            workflow.connect([
                (bold_t2s_wf, split_opt_comb, [
                    ('outputnode.bold', 'in_file')]),
                (split_opt_comb, bold_mni_trans_wf, [
                    ('out_files', 'inputnode.bold_split')
                ])
            ])

        if use_aroma:
            # ICA-AROMA workflow
            # Internally resamples to MNI152 Linear (2006)
            from .confounds import init_ica_aroma_wf

            ica_aroma_wf = init_ica_aroma_wf(
                template=template,
                metadata=metadata,
                mem_gb=mem_gb['resampled'],
                omp_nthreads=omp_nthreads,
                use_fieldwarp=fmaps is not None,
                err_on_aroma_warn=err_on_aroma_warn,
                aroma_melodic_dim=aroma_melodic_dim,
                name='ica_aroma_wf')

            join = pe.Node(niu.Function(output_names=["out_file"],
                                        function=_to_join),
                           name='aroma_confounds')

            workflow.disconnect([
                (bold_confounds_wf, outputnode, [
                    ('outputnode.confounds_file', 'confounds'),
                ]),
            ])
            workflow.connect([
                (inputnode, ica_aroma_wf, [
                    ('bold_file', 'inputnode.name_source'),
                    ('t1_2_mni_forward_transform', 'inputnode.t1_2_mni_forward_transform')]),
                (bold_split, ica_aroma_wf, [
                    ('out_files', 'inputnode.bold_split')]),
                (bold_hmc_wf, ica_aroma_wf, [
                    ('outputnode.movpar_file', 'inputnode.movpar_file'),
                    ('outputnode.xforms', 'inputnode.hmc_xforms')]),
                (bold_reg_wf, ica_aroma_wf, [
                    ('outputnode.itk_bold_to_t1', 'inputnode.itk_bold_to_t1')]),
                (bold_bold_trans_wf if not multiecho else bold_t2s_wf, ica_aroma_wf, [
                    ('outputnode.bold_mask', 'inputnode.bold_mask')]),
                (bold_sdc_wf, ica_aroma_wf, [
                    ('outputnode.out_warp', 'inputnode.fieldwarp')]),
                (bold_reference_wf, ica_aroma_wf, [
                    ('outputnode.skip_vols', 'inputnode.skip_vols')]),
                (bold_confounds_wf, join, [
                    ('outputnode.confounds_file', 'in_file')]),
                (ica_aroma_wf, join,
                    [('outputnode.aroma_confounds', 'join_file')]),
                (ica_aroma_wf, outputnode,
                    [('outputnode.aroma_noise_ics', 'aroma_noise_ics'),
                     ('outputnode.melodic_mix', 'melodic_mix'),
                     ('outputnode.nonaggr_denoised_file', 'nonaggr_denoised_file')]),
                (join, outputnode, [('out_file', 'confounds')]),
            ])

    # SURFACES ##################################################################################
    surface_spaces = [space for space in output_spaces if space.startswith('fs')]
    if freesurfer and surface_spaces:
        LOGGER.log(25, 'Creating BOLD surface-sampling workflow.')
        bold_surf_wf = init_bold_surf_wf(mem_gb=mem_gb['resampled'],
                                         output_spaces=surface_spaces,
                                         medial_surface_nan=medial_surface_nan,
                                         name='bold_surf_wf')
        workflow.connect([
            (inputnode, bold_surf_wf, [
                ('t1_preproc', 'inputnode.t1_preproc'),
                ('subjects_dir', 'inputnode.subjects_dir'),
                ('subject_id', 'inputnode.subject_id'),
                ('t1_2_fsnative_forward_transform', 'inputnode.t1_2_fsnative_forward_transform')]),
            (bold_t1_trans_wf, bold_surf_wf, [('outputnode.bold_t1', 'inputnode.source_file')]),
            (bold_surf_wf, outputnode, [('outputnode.surfaces', 'surfaces')]),
        ])

        # CIFTI output
        if cifti_output and surface_spaces:
            bold_surf_wf.__desc__ += """\
*Grayordinates* files [@hcppipelines], which combine surface-sampled
data and volume-sampled data, were also generated.
"""
            gen_cifti = pe.MapNode(GenerateCifti(), iterfield=["surface_target", "gifti_files"],
                                   name="gen_cifti")
            gen_cifti.inputs.TR = metadata.get("RepetitionTime")
            gen_cifti.inputs.surface_target = [s for s in surface_spaces
                                               if s.startswith('fsaverage')]

            workflow.connect([
                (bold_surf_wf, gen_cifti, [
                    ('outputnode.surfaces', 'gifti_files')]),
                (inputnode, gen_cifti, [('subjects_dir', 'subjects_dir')]),
                (bold_mni_trans_wf, gen_cifti, [('outputnode.bold_mni', 'bold_file')]),
                (gen_cifti, outputnode, [('out_file', 'bold_cifti'),
                                         ('variant', 'cifti_variant'),
                                         ('variant_key', 'cifti_variant_key')]),
            ])

    # REPORTING ############################################################
    ds_report_summary = pe.Node(
        DerivativesDataSink(suffix='summary'),
        name='ds_report_summary', run_without_submitting=True,
        mem_gb=DEFAULT_MEMORY_MIN_GB)

    ds_report_validation = pe.Node(
        DerivativesDataSink(base_directory=reportlets_dir,
                            suffix='validation'),
        name='ds_report_validation', run_without_submitting=True,
        mem_gb=DEFAULT_MEMORY_MIN_GB)

    workflow.connect([
        (summary, ds_report_summary, [('out_report', 'in_file')]),
        (bold_reference_wf, ds_report_validation, [
            ('outputnode.validation_report', 'in_file')]),
    ])

    # Fill-in datasinks of reportlets seen so far
    for node in workflow.list_node_names():
        if node.split('.')[-1].startswith('ds_report'):
            workflow.get_node(node).inputs.base_directory = reportlets_dir
            workflow.get_node(node).inputs.source_file = ref_file

    return workflow


def init_func_derivatives_wf(output_dir, output_spaces, template, freesurfer,
                             use_aroma, cifti_output, name='func_derivatives_wf'):
    """
    Set up a battery of datasinks to store derivatives in the right location
    """
    workflow = Workflow(name=name)

    inputnode = pe.Node(
        niu.IdentityInterface(
            fields=['source_file',
                    'bold_t1', 'bold_t1_ref', 'bold_mask_t1',
                    'bold_mni', 'bold_mni_ref', 'bold_mask_mni',
                    'bold_aseg_t1', 'bold_aparc_t1', 'bold_aseg_mni',
                    'bold_aparc_mni', 'cifti_variant_key',
                    'confounds', 'surfaces', 'aroma_noise_ics', 'melodic_mix',
                    'nonaggr_denoised_file', 'bold_cifti', 'cifti_variant',
                    'tcompcor_metadata', 'acompcor_metadata']),
        name='inputnode')

    ds_confounds = pe.Node(DerivativesDataSink(
        base_directory=output_dir, desc='confounds', suffix='regressors'),
        name="ds_confounds", run_without_submitting=True,
        mem_gb=DEFAULT_MEMORY_MIN_GB)
    ds_tcc_metadata = pe.Node(DerivativesDataSink(
        base_directory=output_dir, desc='tcompcor', suffix='decomposition'),
        name="ds_tcc_metadata", run_without_submitting=True,
        mem_gb=DEFAULT_MEMORY_MIN_GB)
    ds_acc_metadata = pe.Node(DerivativesDataSink(
        base_directory=output_dir, desc='acompcor', suffix='decomposition'),
        name="ds_acc_metadata", run_without_submitting=True,
        mem_gb=DEFAULT_MEMORY_MIN_GB)
    workflow.connect([
        (inputnode, ds_confounds, [('source_file', 'source_file'),
                                   ('confounds', 'in_file')]),
        (inputnode, ds_tcc_metadata, [('source_file', 'source_file'),
                                      ('tcompcor_metadata', 'in_file')]),
        (inputnode, ds_acc_metadata, [('source_file', 'source_file'),
                                      ('acompcor_metadata', 'in_file')]),
    ])

    # Resample to T1w space
    if 'T1w' in output_spaces:
        ds_bold_t1 = pe.Node(
            DerivativesDataSink(base_directory=output_dir, space='T1w', desc='preproc',
                                keep_dtype=True, compress=True),
            name='ds_bold_t1', run_without_submitting=True,
            mem_gb=DEFAULT_MEMORY_MIN_GB)
        ds_bold_t1_ref = pe.Node(
            DerivativesDataSink(base_directory=output_dir, space='T1w', suffix='boldref'),
            name='ds_bold_t1_ref', run_without_submitting=True,
            mem_gb=DEFAULT_MEMORY_MIN_GB)

        ds_bold_mask_t1 = pe.Node(
            DerivativesDataSink(base_directory=output_dir, space='T1w', desc='brain',
                                suffix='mask'),
            name='ds_bold_mask_t1', run_without_submitting=True,
            mem_gb=DEFAULT_MEMORY_MIN_GB)
        workflow.connect([
            (inputnode, ds_bold_t1, [('source_file', 'source_file'),
                                     ('bold_t1', 'in_file')]),
            (inputnode, ds_bold_t1_ref, [('source_file', 'source_file'),
                                         ('bold_t1_ref', 'in_file')]),
            (inputnode, ds_bold_mask_t1, [('source_file', 'source_file'),
                                          ('bold_mask_t1', 'in_file')]),
        ])
        if freesurfer:
            ds_bold_aseg_t1 = pe.Node(DerivativesDataSink(
                base_directory=output_dir, space='T1w', desc='aseg', suffix='dseg'),
                name='ds_bold_aseg_t1', run_without_submitting=True,
                mem_gb=DEFAULT_MEMORY_MIN_GB)
            ds_bold_aparc_t1 = pe.Node(DerivativesDataSink(
                base_directory=output_dir,  space='T1w', desc='aparcaseg', suffix='dseg'),
                name='ds_bold_aparc_t1', run_without_submitting=True,
                mem_gb=DEFAULT_MEMORY_MIN_GB)
            workflow.connect([
                (inputnode, ds_bold_aseg_t1, [('source_file', 'source_file'),
                                              ('bold_aseg_t1', 'in_file')]),
                (inputnode, ds_bold_aparc_t1, [('source_file', 'source_file'),
                                               ('bold_aparc_t1', 'in_file')]),
            ])

    # Resample to template (default: MNI)
    if 'template' in output_spaces:
        ds_bold_mni = pe.Node(
            DerivativesDataSink(base_directory=output_dir, space=template, desc='preproc',
                                keep_dtype=True, compress=True),
            name='ds_bold_mni', run_without_submitting=True,
            mem_gb=DEFAULT_MEMORY_MIN_GB)
        ds_bold_mni_ref = pe.Node(
            DerivativesDataSink(base_directory=output_dir, space=template, suffix='boldref'),
            name='ds_bold_mni_ref', run_without_submitting=True,
            mem_gb=DEFAULT_MEMORY_MIN_GB)

        ds_bold_mask_mni = pe.Node(
            DerivativesDataSink(base_directory=output_dir, space=template, desc='brain',
                                suffix='mask'),
            name='ds_bold_mask_mni', run_without_submitting=True,
            mem_gb=DEFAULT_MEMORY_MIN_GB)
        workflow.connect([
            (inputnode, ds_bold_mni, [('source_file', 'source_file'),
                                      ('bold_mni', 'in_file')]),
            (inputnode, ds_bold_mni_ref, [('source_file', 'source_file'),
                                          ('bold_mni_ref', 'in_file')]),
            (inputnode, ds_bold_mask_mni, [('source_file', 'source_file'),
                                           ('bold_mask_mni', 'in_file')]),
        ])

        if freesurfer:
            ds_bold_aseg_mni = pe.Node(DerivativesDataSink(
                base_directory=output_dir, space=template, desc='aseg', suffix='dseg'),
                name='ds_bold_aseg_mni', run_without_submitting=True,
                mem_gb=DEFAULT_MEMORY_MIN_GB)
            ds_bold_aparc_mni = pe.Node(DerivativesDataSink(
                base_directory=output_dir,  space=template, desc='aparcaseg', suffix='dseg'),
                name='ds_bold_aparc_mni', run_without_submitting=True,
                mem_gb=DEFAULT_MEMORY_MIN_GB)
            workflow.connect([
                (inputnode, ds_bold_aseg_mni, [('source_file', 'source_file'),
                                               ('bold_aseg_mni', 'in_file')]),
                (inputnode, ds_bold_aparc_mni, [('source_file', 'source_file'),
                                                ('bold_aparc_mni', 'in_file')]),
            ])

    # fsaverage space
    if freesurfer and any(space.startswith('fs') for space in output_spaces):
        name_surfs = pe.MapNode(GiftiNameSource(
            pattern=r'(?P<LR>[lr])h.(?P<space>\w+).gii', template='space-{space}_hemi-{LR}.func'),
            iterfield='in_file', name='name_surfs', mem_gb=DEFAULT_MEMORY_MIN_GB,
            run_without_submitting=True)
        ds_bold_surfs = pe.MapNode(DerivativesDataSink(base_directory=output_dir),
                                   iterfield=['in_file', 'suffix'], name='ds_bold_surfs',
                                   run_without_submitting=True,
                                   mem_gb=DEFAULT_MEMORY_MIN_GB)

        workflow.connect([
            (inputnode, name_surfs, [('surfaces', 'in_file')]),
            (inputnode, ds_bold_surfs, [('source_file', 'source_file'),
                                        ('surfaces', 'in_file')]),
            (name_surfs, ds_bold_surfs, [('out_name', 'suffix')]),
        ])

        # CIFTI output
        if cifti_output and 'template' in output_spaces:
            name_cifti = pe.MapNode(
                CiftiNameSource(), iterfield=['variant'], name='name_cifti',
                mem_gb=DEFAULT_MEMORY_MIN_GB, run_without_submitting=True)
            cifti_bolds = pe.MapNode(
                DerivativesDataSink(base_directory=output_dir, compress=False),
                iterfield=['in_file', 'suffix'], name='cifti_bolds',
                run_without_submitting=True, mem_gb=DEFAULT_MEMORY_MIN_GB)
            cifti_key = pe.MapNode(DerivativesDataSink(
                base_directory=output_dir), iterfield=['in_file', 'suffix'],
                name='cifti_key', run_without_submitting=True,
                mem_gb=DEFAULT_MEMORY_MIN_GB)
            workflow.connect([
                (inputnode, name_cifti, [('cifti_variant', 'variant')]),
                (inputnode, cifti_bolds, [('bold_cifti', 'in_file'),
                                          ('source_file', 'source_file')]),
                (name_cifti, cifti_bolds, [('out_name', 'suffix')]),
                (name_cifti, cifti_key, [('out_name', 'suffix')]),
                (inputnode, cifti_key, [('source_file', 'source_file'),
                                        ('cifti_variant_key', 'in_file')]),
            ])

    if use_aroma:
        ds_aroma_noise_ics = pe.Node(DerivativesDataSink(
            base_directory=output_dir, suffix='AROMAnoiseICs'),
            name="ds_aroma_noise_ics", run_without_submitting=True,
            mem_gb=DEFAULT_MEMORY_MIN_GB)
        ds_melodic_mix = pe.Node(DerivativesDataSink(
            base_directory=output_dir, desc='MELODIC', suffix='mixing'),
            name="ds_melodic_mix", run_without_submitting=True,
            mem_gb=DEFAULT_MEMORY_MIN_GB)
        ds_aroma_mni = pe.Node(
            DerivativesDataSink(base_directory=output_dir, space=template,
                                desc='smoothAROMAnonaggr', keep_dtype=True),
            name='ds_aroma_mni', run_without_submitting=True,
            mem_gb=DEFAULT_MEMORY_MIN_GB)

        workflow.connect([
            (inputnode, ds_aroma_noise_ics, [('source_file', 'source_file'),
                                             ('aroma_noise_ics', 'in_file')]),
            (inputnode, ds_melodic_mix, [('source_file', 'source_file'),
                                         ('melodic_mix', 'in_file')]),
            (inputnode, ds_aroma_mni, [('source_file', 'source_file'),
                                       ('nonaggr_denoised_file', 'in_file')]),
        ])

    return workflow


def _get_series_len(bold_fname):
    from niworkflows.interfaces.registration import _get_vols_to_discard
    img = nb.load(bold_fname)
    if len(img.shape) < 4:
        return 1

    skip_vols = _get_vols_to_discard(img)

    return img.shape[3] - skip_vols


def _create_mem_gb(bold_fname):
    bold_size_gb = os.path.getsize(bold_fname) / (1024**3)
    bold_tlen = nb.load(bold_fname).shape[-1]
    mem_gb = {
        'filesize': bold_size_gb,
        'resampled': bold_size_gb * 4,
        'largemem': bold_size_gb * (max(bold_tlen / 100, 1.0) + 4),
    }

    return bold_tlen, mem_gb


def _get_wf_name(bold_fname):
    """
    Derives the workflow name for supplied BOLD file.

    >>> _get_wf_name('/completely/made/up/path/sub-01_task-nback_bold.nii.gz')
    'func_preproc_task_nback_wf'
    >>> _get_wf_name('/completely/made/up/path/sub-01_task-nback_run-01_echo-1_bold.nii.gz')
    'func_preproc_task_nback_run_01_echo_1_wf'
    """
    from nipype.utils.filemanip import split_filename
    fname = split_filename(bold_fname)[1]
    fname_nosub = '_'.join(fname.split("_")[1:])
    # if 'echo' in fname_nosub:
    #     fname_nosub = '_'.join(fname_nosub.split("_echo-")[:1]) + "_bold"
    name = "func_preproc_" + fname_nosub.replace(
        ".", "_").replace(" ", "").replace("-", "_").replace("_bold", "_wf")

    return name


def _to_join(in_file, join_file):
    """
    Joins two tsv files if the join_file is not None
    """
    from niworkflows.interfaces.utils import JoinTSVColumns
    if join_file is None:
        return in_file
    else:
        res = JoinTSVColumns(in_file=in_file, join_file=join_file).run()
        return res.outputs.out_file<|MERGE_RESOLUTION|>--- conflicted
+++ resolved
@@ -49,12 +49,8 @@
                          use_bbr, t2s_coreg, bold2t1w_dof, reportlets_dir,
                          output_spaces, template, output_dir, omp_nthreads,
                          fmap_bspline, fmap_demean, use_syn, force_syn,
-<<<<<<< HEAD
-                         use_aroma, ignore_aroma_err, aroma_melodic_dim,
+                         use_aroma, err_on_aroma_warn, aroma_melodic_dim,
                          return_all_components, fd_spike_thr, dv_spike_thr,
-=======
-                         use_aroma, err_on_aroma_warn, aroma_melodic_dim,
->>>>>>> 4470ffb5
                          medial_surface_nan, cifti_output,
                          debug, low_mem, template_out_grid,
                          layout=None, num_bold=1):
